--- conflicted
+++ resolved
@@ -218,10 +218,6 @@
 int tpm2_pcr_extend(struct tpm_chip *chip, u32 pcr_idx,
 		    struct tpm_digest *digests);
 int tpm2_get_random(struct tpm_chip *chip, u8 *dest, size_t max);
-<<<<<<< HEAD
-void tpm2_flush_context(struct tpm_chip *chip, u32 handle);
-=======
->>>>>>> a7196caf
 ssize_t tpm2_get_tpm_pt(struct tpm_chip *chip, u32 property_id,
 			u32 *value, const char *desc);
 
