/*
 * Copyright © 2007 David Airlie
 *
 * Permission is hereby granted, free of charge, to any person obtaining a
 * copy of this software and associated documentation files (the "Software"),
 * to deal in the Software without restriction, including without limitation
 * the rights to use, copy, modify, merge, publish, distribute, sublicense,
 * and/or sell copies of the Software, and to permit persons to whom the
 * Software is furnished to do so, subject to the following conditions:
 *
 * The above copyright notice and this permission notice (including the next
 * paragraph) shall be included in all copies or substantial portions of the
 * Software.
 *
 * THE SOFTWARE IS PROVIDED "AS IS", WITHOUT WARRANTY OF ANY KIND, EXPRESS OR
 * IMPLIED, INCLUDING BUT NOT LIMITED TO THE WARRANTIES OF MERCHANTABILITY,
 * FITNESS FOR A PARTICULAR PURPOSE AND NONINFRINGEMENT.  IN NO EVENT SHALL
 * THE AUTHORS OR COPYRIGHT HOLDERS BE LIABLE FOR ANY CLAIM, DAMAGES OR OTHER
 * LIABILITY, WHETHER IN AN ACTION OF CONTRACT, TORT OR OTHERWISE, ARISING
 * FROM, OUT OF OR IN CONNECTION WITH THE SOFTWARE OR THE USE OR OTHER
 * DEALINGS IN THE SOFTWARE.
 *
 * Authors:
 *     David Airlie
 */

#include <linux/module.h>
#include <linux/kernel.h>
#include <linux/errno.h>
#include <linux/string.h>
#include <linux/mm.h>
#include <linux/tty.h>
#include <linux/sysrq.h>
#include <linux/delay.h>
#include <linux/fb.h>
#include <linux/init.h>
#include <linux/vga_switcheroo.h>

#include "drmP.h"
#include "drm.h"
#include "drm_crtc.h"
#include "drm_fb_helper.h"
#include "intel_drv.h"
#include "i915_drm.h"
#include "i915_drv.h"

static struct fb_ops intelfb_ops = {
	.owner = THIS_MODULE,
	.fb_check_var = drm_fb_helper_check_var,
	.fb_set_par = drm_fb_helper_set_par,
	.fb_fillrect = cfb_fillrect,
	.fb_copyarea = cfb_copyarea,
	.fb_imageblit = cfb_imageblit,
	.fb_pan_display = drm_fb_helper_pan_display,
	.fb_blank = drm_fb_helper_blank,
	.fb_setcmap = drm_fb_helper_setcmap,
	.fb_debug_enter = drm_fb_helper_debug_enter,
	.fb_debug_leave = drm_fb_helper_debug_leave,
};

static int intelfb_create(struct intel_fbdev *ifbdev,
			  struct drm_fb_helper_surface_size *sizes)
{
	struct drm_device *dev = ifbdev->helper.dev;
	struct fb_info *info;
	struct drm_framebuffer *fb;
	struct drm_mode_fb_cmd mode_cmd;
	struct drm_gem_object *fbo = NULL;
	struct drm_i915_gem_object *obj_priv;
	struct device *device = &dev->pdev->dev;
	int size, ret, mmio_bar = IS_GEN2(dev) ? 1 : 0;

	/* we don't do packed 24bpp */
	if (sizes->surface_bpp == 24)
		sizes->surface_bpp = 32;

	mode_cmd.width = sizes->surface_width;
	mode_cmd.height = sizes->surface_height;

	mode_cmd.bpp = sizes->surface_bpp;
	mode_cmd.pitch = ALIGN(mode_cmd.width * ((mode_cmd.bpp + 1) / 8), 64);
	mode_cmd.depth = sizes->surface_depth;

	size = mode_cmd.pitch * mode_cmd.height;
	size = ALIGN(size, PAGE_SIZE);
	fbo = i915_gem_alloc_object(dev, size);
	if (!fbo) {
		DRM_ERROR("failed to allocate framebuffer\n");
		ret = -ENOMEM;
		goto out;
	}
	obj_priv = to_intel_bo(fbo);

	mutex_lock(&dev->struct_mutex);

	/* Flush everything out, we'll be doing GTT only from now on */
	ret = intel_pin_and_fence_fb_obj(dev, fbo, false);
	if (ret) {
		DRM_ERROR("failed to pin fb: %d\n", ret);
		goto out_unref;
	}

	info = framebuffer_alloc(0, device);
	if (!info) {
		ret = -ENOMEM;
		goto out_unpin;
	}

	info->par = ifbdev;

	ret = intel_framebuffer_init(dev, &ifbdev->ifb, &mode_cmd, fbo);
	if (ret)
		goto out_unpin;

	fb = &ifbdev->ifb.base;

	ifbdev->helper.fb = fb;
	ifbdev->helper.fbdev = info;

	strcpy(info->fix.id, "inteldrmfb");

	info->flags = FBINFO_DEFAULT | FBINFO_CAN_FORCE_OUTPUT;
	info->fbops = &intelfb_ops;

	/* setup aperture base/size for vesafb takeover */
	info->apertures = alloc_apertures(1);
	if (!info->apertures) {
		ret = -ENOMEM;
		goto out_unpin;
	}
	info->apertures->ranges[0].base = dev->mode_config.fb_base;
	if (!IS_GEN2(dev))
		info->apertures->ranges[0].size = pci_resource_len(dev->pdev, 2);
	else
		info->apertures->ranges[0].size = pci_resource_len(dev->pdev, 0);

	info->fix.smem_start = dev->mode_config.fb_base + obj_priv->gtt_offset;
	info->fix.smem_len = size;

	info->screen_base = ioremap_wc(dev->agp->base + obj_priv->gtt_offset,
				       size);
	if (!info->screen_base) {
		ret = -ENOSPC;
		goto out_unpin;
	}

	ret = fb_alloc_cmap(&info->cmap, 256, 0);
	if (ret) {
		ret = -ENOMEM;
		goto out_unpin;
	}
	info->screen_size = size;

//	memset(info->screen_base, 0, size);

	drm_fb_helper_fill_fix(info, fb->pitch, fb->depth);
	drm_fb_helper_fill_var(info, &ifbdev->helper, sizes->fb_width, sizes->fb_height);

	/* FIXME: we really shouldn't expose mmio space at all */
	info->fix.mmio_start = pci_resource_start(dev->pdev, mmio_bar);
	info->fix.mmio_len = pci_resource_len(dev->pdev, mmio_bar);

	info->pixmap.size = 64*1024;
	info->pixmap.buf_align = 8;
	info->pixmap.access_align = 32;
	info->pixmap.flags = FB_PIXMAP_SYSTEM;
	info->pixmap.scan_align = 1;

	DRM_DEBUG_KMS("allocated %dx%d fb: 0x%08x, bo %p\n",
		      fb->width, fb->height,
		      obj_priv->gtt_offset, fbo);


	mutex_unlock(&dev->struct_mutex);
	vga_switcheroo_client_fb_set(dev->pdev, info);
	return 0;

out_unpin:
	i915_gem_object_unpin(fbo);
out_unref:
	drm_gem_object_unreference(fbo);
	mutex_unlock(&dev->struct_mutex);
out:
	return ret;
}

static int intel_fb_find_or_create_single(struct drm_fb_helper *helper,
					  struct drm_fb_helper_surface_size *sizes)
{
	struct intel_fbdev *ifbdev = (struct intel_fbdev *)helper;
	int new_fb = 0;
	int ret;

	if (!helper->fb) {
		ret = intelfb_create(ifbdev, sizes);
		if (ret)
			return ret;
		new_fb = 1;
	}
	return new_fb;
}

static struct drm_fb_helper_funcs intel_fb_helper_funcs = {
	.gamma_set = intel_crtc_fb_gamma_set,
	.gamma_get = intel_crtc_fb_gamma_get,
	.fb_probe = intel_fb_find_or_create_single,
};

static void intel_fbdev_destroy(struct drm_device *dev,
				struct intel_fbdev *ifbdev)
{
	struct fb_info *info;
	struct intel_framebuffer *ifb = &ifbdev->ifb;

	if (ifbdev->helper.fbdev) {
		info = ifbdev->helper.fbdev;
		unregister_framebuffer(info);
		iounmap(info->screen_base);
		if (info->cmap.len)
			fb_dealloc_cmap(&info->cmap);
		framebuffer_release(info);
	}

	drm_fb_helper_fini(&ifbdev->helper);

	drm_framebuffer_cleanup(&ifb->base);
<<<<<<< HEAD
	if (ifb->obj)
		drm_gem_object_unreference_unlocked(ifb->obj);
=======
	if (ifb->obj) {
		drm_gem_object_handle_unreference(ifb->obj);
		drm_gem_object_unreference(ifb->obj);
	}

	return 0;
>>>>>>> abb295f3
}

int intel_fbdev_init(struct drm_device *dev)
{
	struct intel_fbdev *ifbdev;
	drm_i915_private_t *dev_priv = dev->dev_private;
	int ret;

	ifbdev = kzalloc(sizeof(struct intel_fbdev), GFP_KERNEL);
	if (!ifbdev)
		return -ENOMEM;

	dev_priv->fbdev = ifbdev;
	ifbdev->helper.funcs = &intel_fb_helper_funcs;

	ret = drm_fb_helper_init(dev, &ifbdev->helper,
				 dev_priv->num_pipe,
				 INTELFB_CONN_LIMIT);
	if (ret) {
		kfree(ifbdev);
		return ret;
	}

	drm_fb_helper_single_add_all_connectors(&ifbdev->helper);
	drm_fb_helper_initial_config(&ifbdev->helper, 32);
	return 0;
}

void intel_fbdev_fini(struct drm_device *dev)
{
	drm_i915_private_t *dev_priv = dev->dev_private;
	if (!dev_priv->fbdev)
		return;

	intel_fbdev_destroy(dev, dev_priv->fbdev);
	kfree(dev_priv->fbdev);
	dev_priv->fbdev = NULL;
}
MODULE_LICENSE("GPL and additional rights");

void intel_fb_output_poll_changed(struct drm_device *dev)
{
	drm_i915_private_t *dev_priv = dev->dev_private;
	drm_fb_helper_hotplug_event(&dev_priv->fbdev->helper);
}<|MERGE_RESOLUTION|>--- conflicted
+++ resolved
@@ -224,17 +224,10 @@
 	drm_fb_helper_fini(&ifbdev->helper);
 
 	drm_framebuffer_cleanup(&ifb->base);
-<<<<<<< HEAD
-	if (ifb->obj)
+	if (ifb->obj) {
+		drm_gem_object_handle_unreference_unlocked(ifb->obj);
 		drm_gem_object_unreference_unlocked(ifb->obj);
-=======
-	if (ifb->obj) {
-		drm_gem_object_handle_unreference(ifb->obj);
-		drm_gem_object_unreference(ifb->obj);
-	}
-
-	return 0;
->>>>>>> abb295f3
+	}
 }
 
 int intel_fbdev_init(struct drm_device *dev)
