/*
 * Copyright(c) 2017 Intel Corporation. All rights reserved.
 *
 * This program is free software; you can redistribute it and/or modify
 * it under the terms of version 2 of the GNU General Public License as
 * published by the Free Software Foundation.
 *
 * This program is distributed in the hope that it will be useful, but
 * WITHOUT ANY WARRANTY; without even the implied warranty of
 * MERCHANTABILITY or FITNESS FOR A PARTICULAR PURPOSE.  See the GNU
 * General Public License for more details.
 */
#include <linux/pagemap.h>
#include <linux/module.h>
#include <linux/mount.h>
#include <linux/magic.h>
#include <linux/genhd.h>
#include <linux/pfn_t.h>
#include <linux/cdev.h>
#include <linux/hash.h>
#include <linux/slab.h>
#include <linux/uio.h>
#include <linux/dax.h>
#include <linux/fs.h>

static dev_t dax_devt;
DEFINE_STATIC_SRCU(dax_srcu);
static struct vfsmount *dax_mnt;
static DEFINE_IDA(dax_minor_ida);
static struct kmem_cache *dax_cache __read_mostly;
static struct super_block *dax_superblock __read_mostly;

#define DAX_HASH_SIZE (PAGE_SIZE / sizeof(struct hlist_head))
static struct hlist_head dax_host_list[DAX_HASH_SIZE];
static DEFINE_SPINLOCK(dax_host_lock);

int dax_read_lock(void)
{
	return srcu_read_lock(&dax_srcu);
}
EXPORT_SYMBOL_GPL(dax_read_lock);

void dax_read_unlock(int id)
{
	srcu_read_unlock(&dax_srcu, id);
}
EXPORT_SYMBOL_GPL(dax_read_unlock);

#ifdef CONFIG_BLOCK
#include <linux/blkdev.h>

int bdev_dax_pgoff(struct block_device *bdev, sector_t sector, size_t size,
		pgoff_t *pgoff)
{
	phys_addr_t phys_off = (get_start_sect(bdev) + sector) * 512;

	if (pgoff)
		*pgoff = PHYS_PFN(phys_off);
	if (phys_off % PAGE_SIZE || size % PAGE_SIZE)
		return -EINVAL;
	return 0;
}
EXPORT_SYMBOL(bdev_dax_pgoff);

#if IS_ENABLED(CONFIG_FS_DAX)
struct dax_device *fs_dax_get_by_bdev(struct block_device *bdev)
{
	if (!blk_queue_dax(bdev->bd_queue))
		return NULL;
	return fs_dax_get_by_host(bdev->bd_disk->disk_name);
}
EXPORT_SYMBOL_GPL(fs_dax_get_by_bdev);
#endif

/**
 * __bdev_dax_supported() - Check if the device supports dax for filesystem
 * @bdev: block device to check
 * @blocksize: The block size of the device
 *
 * This is a library function for filesystems to check if the block device
 * can be mounted with dax option.
 *
 * Return: true if supported, false if unsupported
 */
bool __bdev_dax_supported(struct block_device *bdev, int blocksize)
{
	struct dax_device *dax_dev;
	bool dax_enabled = false;
	pgoff_t pgoff;
	int err, id;
	void *kaddr;
	pfn_t pfn;
	long len;
	char buf[BDEVNAME_SIZE];

	if (blocksize != PAGE_SIZE) {
		pr_debug("%s: error: unsupported blocksize for dax\n",
				bdevname(bdev, buf));
		return false;
	}

	err = bdev_dax_pgoff(bdev, 0, PAGE_SIZE, &pgoff);
	if (err) {
		pr_debug("%s: error: unaligned partition for dax\n",
				bdevname(bdev, buf));
		return false;
	}

	dax_dev = dax_get_by_host(bdev->bd_disk->disk_name);
	if (!dax_dev) {
		pr_debug("%s: error: device does not support dax\n",
				bdevname(bdev, buf));
		return false;
	}

	id = dax_read_lock();
	len = dax_direct_access(dax_dev, pgoff, 1, &kaddr, &pfn);
	dax_read_unlock(id);

	put_dax(dax_dev);

	if (len < 1) {
		pr_debug("%s: error: dax access failed (%ld)\n",
				bdevname(bdev, buf), len);
		return false;
	}

	if (IS_ENABLED(CONFIG_FS_DAX_LIMITED) && pfn_t_special(pfn)) {
		/*
		 * An arch that has enabled the pmem api should also
		 * have its drivers support pfn_t_devmap()
		 *
		 * This is a developer warning and should not trigger in
		 * production. dax_flush() will crash since it depends
		 * on being able to do (page_address(pfn_to_page())).
		 */
		WARN_ON(IS_ENABLED(CONFIG_ARCH_HAS_PMEM_API));
		dax_enabled = true;
	} else if (pfn_t_devmap(pfn)) {
<<<<<<< HEAD
		/* pass */;
	} else {
		pr_debug("%s: error: dax support not enabled\n",
				bdevname(bdev, buf));
		return false;
	}

	return true;
=======
		struct dev_pagemap *pgmap;

		pgmap = get_dev_pagemap(pfn_t_to_pfn(pfn), NULL);
		if (pgmap && pgmap->type == MEMORY_DEVICE_FS_DAX)
			dax_enabled = true;
		put_dev_pagemap(pgmap);
	}

	if (!dax_enabled) {
		pr_debug("VFS (%s): error: dax support not enabled\n",
				sb->s_id);
		return -EOPNOTSUPP;
	}
	return 0;
>>>>>>> 930218af
}
EXPORT_SYMBOL_GPL(__bdev_dax_supported);
#endif

enum dax_device_flags {
	/* !alive + rcu grace period == no new operations / mappings */
	DAXDEV_ALIVE,
	/* gate whether dax_flush() calls the low level flush routine */
	DAXDEV_WRITE_CACHE,
};

/**
 * struct dax_device - anchor object for dax services
 * @inode: core vfs
 * @cdev: optional character interface for "device dax"
 * @host: optional name for lookups where the device path is not available
 * @private: dax driver private data
 * @flags: state and boolean properties
 */
struct dax_device {
	struct hlist_node list;
	struct inode inode;
	struct cdev cdev;
	const char *host;
	void *private;
	unsigned long flags;
	const struct dax_operations *ops;
};

static ssize_t write_cache_show(struct device *dev,
		struct device_attribute *attr, char *buf)
{
	struct dax_device *dax_dev = dax_get_by_host(dev_name(dev));
	ssize_t rc;

	WARN_ON_ONCE(!dax_dev);
	if (!dax_dev)
		return -ENXIO;

	rc = sprintf(buf, "%d\n", !!dax_write_cache_enabled(dax_dev));
	put_dax(dax_dev);
	return rc;
}

static ssize_t write_cache_store(struct device *dev,
		struct device_attribute *attr, const char *buf, size_t len)
{
	bool write_cache;
	int rc = strtobool(buf, &write_cache);
	struct dax_device *dax_dev = dax_get_by_host(dev_name(dev));

	WARN_ON_ONCE(!dax_dev);
	if (!dax_dev)
		return -ENXIO;

	if (rc)
		len = rc;
	else
		dax_write_cache(dax_dev, write_cache);

	put_dax(dax_dev);
	return len;
}
static DEVICE_ATTR_RW(write_cache);

static umode_t dax_visible(struct kobject *kobj, struct attribute *a, int n)
{
	struct device *dev = container_of(kobj, typeof(*dev), kobj);
	struct dax_device *dax_dev = dax_get_by_host(dev_name(dev));

	WARN_ON_ONCE(!dax_dev);
	if (!dax_dev)
		return 0;

#ifndef CONFIG_ARCH_HAS_PMEM_API
	if (a == &dev_attr_write_cache.attr)
		return 0;
#endif
	return a->mode;
}

static struct attribute *dax_attributes[] = {
	&dev_attr_write_cache.attr,
	NULL,
};

struct attribute_group dax_attribute_group = {
	.name = "dax",
	.attrs = dax_attributes,
	.is_visible = dax_visible,
};
EXPORT_SYMBOL_GPL(dax_attribute_group);

/**
 * dax_direct_access() - translate a device pgoff to an absolute pfn
 * @dax_dev: a dax_device instance representing the logical memory range
 * @pgoff: offset in pages from the start of the device to translate
 * @nr_pages: number of consecutive pages caller can handle relative to @pfn
 * @kaddr: output parameter that returns a virtual address mapping of pfn
 * @pfn: output parameter that returns an absolute pfn translation of @pgoff
 *
 * Return: negative errno if an error occurs, otherwise the number of
 * pages accessible at the device relative @pgoff.
 */
long dax_direct_access(struct dax_device *dax_dev, pgoff_t pgoff, long nr_pages,
		void **kaddr, pfn_t *pfn)
{
	long avail;

	if (!dax_dev)
		return -EOPNOTSUPP;

	if (!dax_alive(dax_dev))
		return -ENXIO;

	if (nr_pages < 0)
		return nr_pages;

	avail = dax_dev->ops->direct_access(dax_dev, pgoff, nr_pages,
			kaddr, pfn);
	if (!avail)
		return -ERANGE;
	return min(avail, nr_pages);
}
EXPORT_SYMBOL_GPL(dax_direct_access);

size_t dax_copy_from_iter(struct dax_device *dax_dev, pgoff_t pgoff, void *addr,
		size_t bytes, struct iov_iter *i)
{
	if (!dax_alive(dax_dev))
		return 0;

	return dax_dev->ops->copy_from_iter(dax_dev, pgoff, addr, bytes, i);
}
EXPORT_SYMBOL_GPL(dax_copy_from_iter);

size_t dax_copy_to_iter(struct dax_device *dax_dev, pgoff_t pgoff, void *addr,
		size_t bytes, struct iov_iter *i)
{
	if (!dax_alive(dax_dev))
		return 0;

	return dax_dev->ops->copy_to_iter(dax_dev, pgoff, addr, bytes, i);
}
EXPORT_SYMBOL_GPL(dax_copy_to_iter);

#ifdef CONFIG_ARCH_HAS_PMEM_API
void arch_wb_cache_pmem(void *addr, size_t size);
void dax_flush(struct dax_device *dax_dev, void *addr, size_t size)
{
	if (unlikely(!dax_write_cache_enabled(dax_dev)))
		return;

	arch_wb_cache_pmem(addr, size);
}
#else
void dax_flush(struct dax_device *dax_dev, void *addr, size_t size)
{
}
#endif
EXPORT_SYMBOL_GPL(dax_flush);

void dax_write_cache(struct dax_device *dax_dev, bool wc)
{
	if (wc)
		set_bit(DAXDEV_WRITE_CACHE, &dax_dev->flags);
	else
		clear_bit(DAXDEV_WRITE_CACHE, &dax_dev->flags);
}
EXPORT_SYMBOL_GPL(dax_write_cache);

bool dax_write_cache_enabled(struct dax_device *dax_dev)
{
	return test_bit(DAXDEV_WRITE_CACHE, &dax_dev->flags);
}
EXPORT_SYMBOL_GPL(dax_write_cache_enabled);

bool dax_alive(struct dax_device *dax_dev)
{
	lockdep_assert_held(&dax_srcu);
	return test_bit(DAXDEV_ALIVE, &dax_dev->flags);
}
EXPORT_SYMBOL_GPL(dax_alive);

static int dax_host_hash(const char *host)
{
	return hashlen_hash(hashlen_string("DAX", host)) % DAX_HASH_SIZE;
}

/*
 * Note, rcu is not protecting the liveness of dax_dev, rcu is ensuring
 * that any fault handlers or operations that might have seen
 * dax_alive(), have completed.  Any operations that start after
 * synchronize_srcu() has run will abort upon seeing !dax_alive().
 */
void kill_dax(struct dax_device *dax_dev)
{
	if (!dax_dev)
		return;

	clear_bit(DAXDEV_ALIVE, &dax_dev->flags);

	synchronize_srcu(&dax_srcu);

	spin_lock(&dax_host_lock);
	hlist_del_init(&dax_dev->list);
	spin_unlock(&dax_host_lock);

	dax_dev->private = NULL;
}
EXPORT_SYMBOL_GPL(kill_dax);

static struct inode *dax_alloc_inode(struct super_block *sb)
{
	struct dax_device *dax_dev;
	struct inode *inode;

	dax_dev = kmem_cache_alloc(dax_cache, GFP_KERNEL);
	if (!dax_dev)
		return NULL;

	inode = &dax_dev->inode;
	inode->i_rdev = 0;
	return inode;
}

static struct dax_device *to_dax_dev(struct inode *inode)
{
	return container_of(inode, struct dax_device, inode);
}

static void dax_i_callback(struct rcu_head *head)
{
	struct inode *inode = container_of(head, struct inode, i_rcu);
	struct dax_device *dax_dev = to_dax_dev(inode);

	kfree(dax_dev->host);
	dax_dev->host = NULL;
	if (inode->i_rdev)
		ida_simple_remove(&dax_minor_ida, MINOR(inode->i_rdev));
	kmem_cache_free(dax_cache, dax_dev);
}

static void dax_destroy_inode(struct inode *inode)
{
	struct dax_device *dax_dev = to_dax_dev(inode);

	WARN_ONCE(test_bit(DAXDEV_ALIVE, &dax_dev->flags),
			"kill_dax() must be called before final iput()\n");
	call_rcu(&inode->i_rcu, dax_i_callback);
}

static const struct super_operations dax_sops = {
	.statfs = simple_statfs,
	.alloc_inode = dax_alloc_inode,
	.destroy_inode = dax_destroy_inode,
	.drop_inode = generic_delete_inode,
};

static struct dentry *dax_mount(struct file_system_type *fs_type,
		int flags, const char *dev_name, void *data)
{
	return mount_pseudo(fs_type, "dax:", &dax_sops, NULL, DAXFS_MAGIC);
}

static struct file_system_type dax_fs_type = {
	.name = "dax",
	.mount = dax_mount,
	.kill_sb = kill_anon_super,
};

static int dax_test(struct inode *inode, void *data)
{
	dev_t devt = *(dev_t *) data;

	return inode->i_rdev == devt;
}

static int dax_set(struct inode *inode, void *data)
{
	dev_t devt = *(dev_t *) data;

	inode->i_rdev = devt;
	return 0;
}

static struct dax_device *dax_dev_get(dev_t devt)
{
	struct dax_device *dax_dev;
	struct inode *inode;

	inode = iget5_locked(dax_superblock, hash_32(devt + DAXFS_MAGIC, 31),
			dax_test, dax_set, &devt);

	if (!inode)
		return NULL;

	dax_dev = to_dax_dev(inode);
	if (inode->i_state & I_NEW) {
		set_bit(DAXDEV_ALIVE, &dax_dev->flags);
		inode->i_cdev = &dax_dev->cdev;
		inode->i_mode = S_IFCHR;
		inode->i_flags = S_DAX;
		mapping_set_gfp_mask(&inode->i_data, GFP_USER);
		unlock_new_inode(inode);
	}

	return dax_dev;
}

static void dax_add_host(struct dax_device *dax_dev, const char *host)
{
	int hash;

	/*
	 * Unconditionally init dax_dev since it's coming from a
	 * non-zeroed slab cache
	 */
	INIT_HLIST_NODE(&dax_dev->list);
	dax_dev->host = host;
	if (!host)
		return;

	hash = dax_host_hash(host);
	spin_lock(&dax_host_lock);
	hlist_add_head(&dax_dev->list, &dax_host_list[hash]);
	spin_unlock(&dax_host_lock);
}

struct dax_device *alloc_dax(void *private, const char *__host,
		const struct dax_operations *ops)
{
	struct dax_device *dax_dev;
	const char *host;
	dev_t devt;
	int minor;

	host = kstrdup(__host, GFP_KERNEL);
	if (__host && !host)
		return NULL;

	minor = ida_simple_get(&dax_minor_ida, 0, MINORMASK+1, GFP_KERNEL);
	if (minor < 0)
		goto err_minor;

	devt = MKDEV(MAJOR(dax_devt), minor);
	dax_dev = dax_dev_get(devt);
	if (!dax_dev)
		goto err_dev;

	dax_add_host(dax_dev, host);
	dax_dev->ops = ops;
	dax_dev->private = private;
	return dax_dev;

 err_dev:
	ida_simple_remove(&dax_minor_ida, minor);
 err_minor:
	kfree(host);
	return NULL;
}
EXPORT_SYMBOL_GPL(alloc_dax);

void put_dax(struct dax_device *dax_dev)
{
	if (!dax_dev)
		return;
	iput(&dax_dev->inode);
}
EXPORT_SYMBOL_GPL(put_dax);

/**
 * dax_get_by_host() - temporary lookup mechanism for filesystem-dax
 * @host: alternate name for the device registered by a dax driver
 */
struct dax_device *dax_get_by_host(const char *host)
{
	struct dax_device *dax_dev, *found = NULL;
	int hash, id;

	if (!host)
		return NULL;

	hash = dax_host_hash(host);

	id = dax_read_lock();
	spin_lock(&dax_host_lock);
	hlist_for_each_entry(dax_dev, &dax_host_list[hash], list) {
		if (!dax_alive(dax_dev)
				|| strcmp(host, dax_dev->host) != 0)
			continue;

		if (igrab(&dax_dev->inode))
			found = dax_dev;
		break;
	}
	spin_unlock(&dax_host_lock);
	dax_read_unlock(id);

	return found;
}
EXPORT_SYMBOL_GPL(dax_get_by_host);

/**
 * inode_dax: convert a public inode into its dax_dev
 * @inode: An inode with i_cdev pointing to a dax_dev
 *
 * Note this is not equivalent to to_dax_dev() which is for private
 * internal use where we know the inode filesystem type == dax_fs_type.
 */
struct dax_device *inode_dax(struct inode *inode)
{
	struct cdev *cdev = inode->i_cdev;

	return container_of(cdev, struct dax_device, cdev);
}
EXPORT_SYMBOL_GPL(inode_dax);

struct inode *dax_inode(struct dax_device *dax_dev)
{
	return &dax_dev->inode;
}
EXPORT_SYMBOL_GPL(dax_inode);

void *dax_get_private(struct dax_device *dax_dev)
{
	return dax_dev->private;
}
EXPORT_SYMBOL_GPL(dax_get_private);

static void init_once(void *_dax_dev)
{
	struct dax_device *dax_dev = _dax_dev;
	struct inode *inode = &dax_dev->inode;

	memset(dax_dev, 0, sizeof(*dax_dev));
	inode_init_once(inode);
}

static int __dax_fs_init(void)
{
	int rc;

	dax_cache = kmem_cache_create("dax_cache", sizeof(struct dax_device), 0,
			(SLAB_HWCACHE_ALIGN|SLAB_RECLAIM_ACCOUNT|
			 SLAB_MEM_SPREAD|SLAB_ACCOUNT),
			init_once);
	if (!dax_cache)
		return -ENOMEM;

	rc = register_filesystem(&dax_fs_type);
	if (rc)
		goto err_register_fs;

	dax_mnt = kern_mount(&dax_fs_type);
	if (IS_ERR(dax_mnt)) {
		rc = PTR_ERR(dax_mnt);
		goto err_mount;
	}
	dax_superblock = dax_mnt->mnt_sb;

	return 0;

 err_mount:
	unregister_filesystem(&dax_fs_type);
 err_register_fs:
	kmem_cache_destroy(dax_cache);

	return rc;
}

static void __dax_fs_exit(void)
{
	kern_unmount(dax_mnt);
	unregister_filesystem(&dax_fs_type);
	kmem_cache_destroy(dax_cache);
}

static int __init dax_fs_init(void)
{
	int rc;

	rc = __dax_fs_init();
	if (rc)
		return rc;

	rc = alloc_chrdev_region(&dax_devt, 0, MINORMASK+1, "dax");
	if (rc)
		__dax_fs_exit();
	return rc;
}

static void __exit dax_fs_exit(void)
{
	unregister_chrdev_region(dax_devt, MINORMASK+1);
	ida_destroy(&dax_minor_ida);
	__dax_fs_exit();
}

MODULE_AUTHOR("Intel Corporation");
MODULE_LICENSE("GPL v2");
subsys_initcall(dax_fs_init);
module_exit(dax_fs_exit);<|MERGE_RESOLUTION|>--- conflicted
+++ resolved
@@ -137,16 +137,6 @@
 		WARN_ON(IS_ENABLED(CONFIG_ARCH_HAS_PMEM_API));
 		dax_enabled = true;
 	} else if (pfn_t_devmap(pfn)) {
-<<<<<<< HEAD
-		/* pass */;
-	} else {
-		pr_debug("%s: error: dax support not enabled\n",
-				bdevname(bdev, buf));
-		return false;
-	}
-
-	return true;
-=======
 		struct dev_pagemap *pgmap;
 
 		pgmap = get_dev_pagemap(pfn_t_to_pfn(pfn), NULL);
@@ -156,12 +146,11 @@
 	}
 
 	if (!dax_enabled) {
-		pr_debug("VFS (%s): error: dax support not enabled\n",
-				sb->s_id);
-		return -EOPNOTSUPP;
-	}
-	return 0;
->>>>>>> 930218af
+		pr_debug("%s: error: dax support not enabled\n",
+				bdevname(bdev, buf));
+		return false;
+	}
+	return true;
 }
 EXPORT_SYMBOL_GPL(__bdev_dax_supported);
 #endif
