/*
 * mac80211_hwsim - software simulator of 802.11 radio(s) for mac80211
 * Copyright (c) 2008, Jouni Malinen <j@w1.fi>
 * Copyright (c) 2011, Javier Lopez <jlopex@gmail.com>
 * Copyright (c) 2016 - 2017 Intel Deutschland GmbH
 * Copyright (C) 2018 Intel Corporation
 *
 * This program is free software; you can redistribute it and/or modify
 * it under the terms of the GNU General Public License version 2 as
 * published by the Free Software Foundation.
 */

/*
 * TODO:
 * - Add TSF sync and fix IBSS beacon transmission by adding
 *   competition for "air time" at TBTT
 * - RX filtering based on filter configuration (data->rx_filter)
 */

#include <linux/list.h>
#include <linux/slab.h>
#include <linux/spinlock.h>
#include <net/dst.h>
#include <net/xfrm.h>
#include <net/mac80211.h>
#include <net/ieee80211_radiotap.h>
#include <linux/if_arp.h>
#include <linux/rtnetlink.h>
#include <linux/etherdevice.h>
#include <linux/platform_device.h>
#include <linux/debugfs.h>
#include <linux/module.h>
#include <linux/ktime.h>
#include <net/genetlink.h>
#include <net/net_namespace.h>
#include <net/netns/generic.h>
#include <linux/rhashtable.h>
#include <linux/nospec.h>
#include "mac80211_hwsim.h"

#define WARN_QUEUE 100
#define MAX_QUEUE 200

MODULE_AUTHOR("Jouni Malinen");
MODULE_DESCRIPTION("Software simulator of 802.11 radio(s) for mac80211");
MODULE_LICENSE("GPL");

static int radios = 2;
module_param(radios, int, 0444);
MODULE_PARM_DESC(radios, "Number of simulated radios");

static int channels = 1;
module_param(channels, int, 0444);
MODULE_PARM_DESC(channels, "Number of concurrent channels");

static bool paged_rx = false;
module_param(paged_rx, bool, 0644);
MODULE_PARM_DESC(paged_rx, "Use paged SKBs for RX instead of linear ones");

static bool rctbl = false;
module_param(rctbl, bool, 0444);
MODULE_PARM_DESC(rctbl, "Handle rate control table");

static bool support_p2p_device = true;
module_param(support_p2p_device, bool, 0444);
MODULE_PARM_DESC(support_p2p_device, "Support P2P-Device interface type");

/**
 * enum hwsim_regtest - the type of regulatory tests we offer
 *
 * These are the different values you can use for the regtest
 * module parameter. This is useful to help test world roaming
 * and the driver regulatory_hint() call and combinations of these.
 * If you want to do specific alpha2 regulatory domain tests simply
 * use the userspace regulatory request as that will be respected as
 * well without the need of this module parameter. This is designed
 * only for testing the driver regulatory request, world roaming
 * and all possible combinations.
 *
 * @HWSIM_REGTEST_DISABLED: No regulatory tests are performed,
 * 	this is the default value.
 * @HWSIM_REGTEST_DRIVER_REG_FOLLOW: Used for testing the driver regulatory
 *	hint, only one driver regulatory hint will be sent as such the
 * 	secondary radios are expected to follow.
 * @HWSIM_REGTEST_DRIVER_REG_ALL: Used for testing the driver regulatory
 * 	request with all radios reporting the same regulatory domain.
 * @HWSIM_REGTEST_DIFF_COUNTRY: Used for testing the drivers calling
 * 	different regulatory domains requests. Expected behaviour is for
 * 	an intersection to occur but each device will still use their
 * 	respective regulatory requested domains. Subsequent radios will
 * 	use the resulting intersection.
 * @HWSIM_REGTEST_WORLD_ROAM: Used for testing the world roaming. We accomplish
 *	this by using a custom beacon-capable regulatory domain for the first
 *	radio. All other device world roam.
 * @HWSIM_REGTEST_CUSTOM_WORLD: Used for testing the custom world regulatory
 * 	domain requests. All radios will adhere to this custom world regulatory
 * 	domain.
 * @HWSIM_REGTEST_CUSTOM_WORLD_2: Used for testing 2 custom world regulatory
 * 	domain requests. The first radio will adhere to the first custom world
 * 	regulatory domain, the second one to the second custom world regulatory
 * 	domain. All other devices will world roam.
 * @HWSIM_REGTEST_STRICT_FOLLOW_: Used for testing strict regulatory domain
 *	settings, only the first radio will send a regulatory domain request
 *	and use strict settings. The rest of the radios are expected to follow.
 * @HWSIM_REGTEST_STRICT_ALL: Used for testing strict regulatory domain
 *	settings. All radios will adhere to this.
 * @HWSIM_REGTEST_STRICT_AND_DRIVER_REG: Used for testing strict regulatory
 *	domain settings, combined with secondary driver regulatory domain
 *	settings. The first radio will get a strict regulatory domain setting
 *	using the first driver regulatory request and the second radio will use
 *	non-strict settings using the second driver regulatory request. All
 *	other devices should follow the intersection created between the
 *	first two.
 * @HWSIM_REGTEST_ALL: Used for testing every possible mix. You will need
 * 	at least 6 radios for a complete test. We will test in this order:
 * 	1 - driver custom world regulatory domain
 * 	2 - second custom world regulatory domain
 * 	3 - first driver regulatory domain request
 * 	4 - second driver regulatory domain request
 * 	5 - strict regulatory domain settings using the third driver regulatory
 * 	    domain request
 * 	6 and on - should follow the intersection of the 3rd, 4rth and 5th radio
 * 	           regulatory requests.
 */
enum hwsim_regtest {
	HWSIM_REGTEST_DISABLED = 0,
	HWSIM_REGTEST_DRIVER_REG_FOLLOW = 1,
	HWSIM_REGTEST_DRIVER_REG_ALL = 2,
	HWSIM_REGTEST_DIFF_COUNTRY = 3,
	HWSIM_REGTEST_WORLD_ROAM = 4,
	HWSIM_REGTEST_CUSTOM_WORLD = 5,
	HWSIM_REGTEST_CUSTOM_WORLD_2 = 6,
	HWSIM_REGTEST_STRICT_FOLLOW = 7,
	HWSIM_REGTEST_STRICT_ALL = 8,
	HWSIM_REGTEST_STRICT_AND_DRIVER_REG = 9,
	HWSIM_REGTEST_ALL = 10,
};

/* Set to one of the HWSIM_REGTEST_* values above */
static int regtest = HWSIM_REGTEST_DISABLED;
module_param(regtest, int, 0444);
MODULE_PARM_DESC(regtest, "The type of regulatory test we want to run");

static const char *hwsim_alpha2s[] = {
	"FI",
	"AL",
	"US",
	"DE",
	"JP",
	"AL",
};

static const struct ieee80211_regdomain hwsim_world_regdom_custom_01 = {
	.n_reg_rules = 4,
	.alpha2 =  "99",
	.reg_rules = {
		REG_RULE(2412-10, 2462+10, 40, 0, 20, 0),
		REG_RULE(2484-10, 2484+10, 40, 0, 20, 0),
		REG_RULE(5150-10, 5240+10, 40, 0, 30, 0),
		REG_RULE(5745-10, 5825+10, 40, 0, 30, 0),
	}
};

static const struct ieee80211_regdomain hwsim_world_regdom_custom_02 = {
	.n_reg_rules = 2,
	.alpha2 =  "99",
	.reg_rules = {
		REG_RULE(2412-10, 2462+10, 40, 0, 20, 0),
		REG_RULE(5725-10, 5850+10, 40, 0, 30,
			 NL80211_RRF_NO_IR),
	}
};

static const struct ieee80211_regdomain *hwsim_world_regdom_custom[] = {
	&hwsim_world_regdom_custom_01,
	&hwsim_world_regdom_custom_02,
};

struct hwsim_vif_priv {
	u32 magic;
	u8 bssid[ETH_ALEN];
	bool assoc;
	bool bcn_en;
	u16 aid;
};

#define HWSIM_VIF_MAGIC	0x69537748

static inline void hwsim_check_magic(struct ieee80211_vif *vif)
{
	struct hwsim_vif_priv *vp = (void *)vif->drv_priv;
	WARN(vp->magic != HWSIM_VIF_MAGIC,
	     "Invalid VIF (%p) magic %#x, %pM, %d/%d\n",
	     vif, vp->magic, vif->addr, vif->type, vif->p2p);
}

static inline void hwsim_set_magic(struct ieee80211_vif *vif)
{
	struct hwsim_vif_priv *vp = (void *)vif->drv_priv;
	vp->magic = HWSIM_VIF_MAGIC;
}

static inline void hwsim_clear_magic(struct ieee80211_vif *vif)
{
	struct hwsim_vif_priv *vp = (void *)vif->drv_priv;
	vp->magic = 0;
}

struct hwsim_sta_priv {
	u32 magic;
};

#define HWSIM_STA_MAGIC	0x6d537749

static inline void hwsim_check_sta_magic(struct ieee80211_sta *sta)
{
	struct hwsim_sta_priv *sp = (void *)sta->drv_priv;
	WARN_ON(sp->magic != HWSIM_STA_MAGIC);
}

static inline void hwsim_set_sta_magic(struct ieee80211_sta *sta)
{
	struct hwsim_sta_priv *sp = (void *)sta->drv_priv;
	sp->magic = HWSIM_STA_MAGIC;
}

static inline void hwsim_clear_sta_magic(struct ieee80211_sta *sta)
{
	struct hwsim_sta_priv *sp = (void *)sta->drv_priv;
	sp->magic = 0;
}

struct hwsim_chanctx_priv {
	u32 magic;
};

#define HWSIM_CHANCTX_MAGIC 0x6d53774a

static inline void hwsim_check_chanctx_magic(struct ieee80211_chanctx_conf *c)
{
	struct hwsim_chanctx_priv *cp = (void *)c->drv_priv;
	WARN_ON(cp->magic != HWSIM_CHANCTX_MAGIC);
}

static inline void hwsim_set_chanctx_magic(struct ieee80211_chanctx_conf *c)
{
	struct hwsim_chanctx_priv *cp = (void *)c->drv_priv;
	cp->magic = HWSIM_CHANCTX_MAGIC;
}

static inline void hwsim_clear_chanctx_magic(struct ieee80211_chanctx_conf *c)
{
	struct hwsim_chanctx_priv *cp = (void *)c->drv_priv;
	cp->magic = 0;
}

static unsigned int hwsim_net_id;

static DEFINE_IDA(hwsim_netgroup_ida);

struct hwsim_net {
	int netgroup;
	u32 wmediumd;
};

static inline int hwsim_net_get_netgroup(struct net *net)
{
	struct hwsim_net *hwsim_net = net_generic(net, hwsim_net_id);

	return hwsim_net->netgroup;
}

static inline int hwsim_net_set_netgroup(struct net *net)
{
	struct hwsim_net *hwsim_net = net_generic(net, hwsim_net_id);

	hwsim_net->netgroup = ida_simple_get(&hwsim_netgroup_ida,
					     0, 0, GFP_KERNEL);
	return hwsim_net->netgroup >= 0 ? 0 : -ENOMEM;
}

static inline u32 hwsim_net_get_wmediumd(struct net *net)
{
	struct hwsim_net *hwsim_net = net_generic(net, hwsim_net_id);

	return hwsim_net->wmediumd;
}

static inline void hwsim_net_set_wmediumd(struct net *net, u32 portid)
{
	struct hwsim_net *hwsim_net = net_generic(net, hwsim_net_id);

	hwsim_net->wmediumd = portid;
}

static struct class *hwsim_class;

static struct net_device *hwsim_mon; /* global monitor netdev */

#define CHAN2G(_freq)  { \
	.band = NL80211_BAND_2GHZ, \
	.center_freq = (_freq), \
	.hw_value = (_freq), \
	.max_power = 20, \
}

#define CHAN5G(_freq) { \
	.band = NL80211_BAND_5GHZ, \
	.center_freq = (_freq), \
	.hw_value = (_freq), \
	.max_power = 20, \
}

static const struct ieee80211_channel hwsim_channels_2ghz[] = {
	CHAN2G(2412), /* Channel 1 */
	CHAN2G(2417), /* Channel 2 */
	CHAN2G(2422), /* Channel 3 */
	CHAN2G(2427), /* Channel 4 */
	CHAN2G(2432), /* Channel 5 */
	CHAN2G(2437), /* Channel 6 */
	CHAN2G(2442), /* Channel 7 */
	CHAN2G(2447), /* Channel 8 */
	CHAN2G(2452), /* Channel 9 */
	CHAN2G(2457), /* Channel 10 */
	CHAN2G(2462), /* Channel 11 */
	CHAN2G(2467), /* Channel 12 */
	CHAN2G(2472), /* Channel 13 */
	CHAN2G(2484), /* Channel 14 */
};

static const struct ieee80211_channel hwsim_channels_5ghz[] = {
	CHAN5G(5180), /* Channel 36 */
	CHAN5G(5200), /* Channel 40 */
	CHAN5G(5220), /* Channel 44 */
	CHAN5G(5240), /* Channel 48 */

	CHAN5G(5260), /* Channel 52 */
	CHAN5G(5280), /* Channel 56 */
	CHAN5G(5300), /* Channel 60 */
	CHAN5G(5320), /* Channel 64 */

	CHAN5G(5500), /* Channel 100 */
	CHAN5G(5520), /* Channel 104 */
	CHAN5G(5540), /* Channel 108 */
	CHAN5G(5560), /* Channel 112 */
	CHAN5G(5580), /* Channel 116 */
	CHAN5G(5600), /* Channel 120 */
	CHAN5G(5620), /* Channel 124 */
	CHAN5G(5640), /* Channel 128 */
	CHAN5G(5660), /* Channel 132 */
	CHAN5G(5680), /* Channel 136 */
	CHAN5G(5700), /* Channel 140 */

	CHAN5G(5745), /* Channel 149 */
	CHAN5G(5765), /* Channel 153 */
	CHAN5G(5785), /* Channel 157 */
	CHAN5G(5805), /* Channel 161 */
	CHAN5G(5825), /* Channel 165 */
	CHAN5G(5845), /* Channel 169 */
};

static const struct ieee80211_rate hwsim_rates[] = {
	{ .bitrate = 10 },
	{ .bitrate = 20, .flags = IEEE80211_RATE_SHORT_PREAMBLE },
	{ .bitrate = 55, .flags = IEEE80211_RATE_SHORT_PREAMBLE },
	{ .bitrate = 110, .flags = IEEE80211_RATE_SHORT_PREAMBLE },
	{ .bitrate = 60 },
	{ .bitrate = 90 },
	{ .bitrate = 120 },
	{ .bitrate = 180 },
	{ .bitrate = 240 },
	{ .bitrate = 360 },
	{ .bitrate = 480 },
	{ .bitrate = 540 }
};

static const u32 hwsim_ciphers[] = {
	WLAN_CIPHER_SUITE_WEP40,
	WLAN_CIPHER_SUITE_WEP104,
	WLAN_CIPHER_SUITE_TKIP,
	WLAN_CIPHER_SUITE_CCMP,
	WLAN_CIPHER_SUITE_CCMP_256,
	WLAN_CIPHER_SUITE_GCMP,
	WLAN_CIPHER_SUITE_GCMP_256,
	WLAN_CIPHER_SUITE_AES_CMAC,
	WLAN_CIPHER_SUITE_BIP_CMAC_256,
	WLAN_CIPHER_SUITE_BIP_GMAC_128,
	WLAN_CIPHER_SUITE_BIP_GMAC_256,
};

#define OUI_QCA 0x001374
#define QCA_NL80211_SUBCMD_TEST 1
enum qca_nl80211_vendor_subcmds {
	QCA_WLAN_VENDOR_ATTR_TEST = 8,
	QCA_WLAN_VENDOR_ATTR_MAX = QCA_WLAN_VENDOR_ATTR_TEST
};

static const struct nla_policy
hwsim_vendor_test_policy[QCA_WLAN_VENDOR_ATTR_MAX + 1] = {
	[QCA_WLAN_VENDOR_ATTR_MAX] = { .type = NLA_U32 },
};

static int mac80211_hwsim_vendor_cmd_test(struct wiphy *wiphy,
					  struct wireless_dev *wdev,
					  const void *data, int data_len)
{
	struct sk_buff *skb;
	struct nlattr *tb[QCA_WLAN_VENDOR_ATTR_MAX + 1];
	int err;
	u32 val;

	err = nla_parse(tb, QCA_WLAN_VENDOR_ATTR_MAX, data, data_len,
			hwsim_vendor_test_policy, NULL);
	if (err)
		return err;
	if (!tb[QCA_WLAN_VENDOR_ATTR_TEST])
		return -EINVAL;
	val = nla_get_u32(tb[QCA_WLAN_VENDOR_ATTR_TEST]);
	wiphy_dbg(wiphy, "%s: test=%u\n", __func__, val);

	/* Send a vendor event as a test. Note that this would not normally be
	 * done within a command handler, but rather, based on some other
	 * trigger. For simplicity, this command is used to trigger the event
	 * here.
	 *
	 * event_idx = 0 (index in mac80211_hwsim_vendor_commands)
	 */
	skb = cfg80211_vendor_event_alloc(wiphy, wdev, 100, 0, GFP_KERNEL);
	if (skb) {
		/* skb_put() or nla_put() will fill up data within
		 * NL80211_ATTR_VENDOR_DATA.
		 */

		/* Add vendor data */
		nla_put_u32(skb, QCA_WLAN_VENDOR_ATTR_TEST, val + 1);

		/* Send the event - this will call nla_nest_end() */
		cfg80211_vendor_event(skb, GFP_KERNEL);
	}

	/* Send a response to the command */
	skb = cfg80211_vendor_cmd_alloc_reply_skb(wiphy, 10);
	if (!skb)
		return -ENOMEM;

	/* skb_put() or nla_put() will fill up data within
	 * NL80211_ATTR_VENDOR_DATA
	 */
	nla_put_u32(skb, QCA_WLAN_VENDOR_ATTR_TEST, val + 2);

	return cfg80211_vendor_cmd_reply(skb);
}

static struct wiphy_vendor_command mac80211_hwsim_vendor_commands[] = {
	{
		.info = { .vendor_id = OUI_QCA,
			  .subcmd = QCA_NL80211_SUBCMD_TEST },
		.flags = WIPHY_VENDOR_CMD_NEED_NETDEV,
		.doit = mac80211_hwsim_vendor_cmd_test,
	}
};

/* Advertise support vendor specific events */
static const struct nl80211_vendor_cmd_info mac80211_hwsim_vendor_events[] = {
	{ .vendor_id = OUI_QCA, .subcmd = 1 },
};

static spinlock_t hwsim_radio_lock;
static LIST_HEAD(hwsim_radios);
static struct rhashtable hwsim_radios_rht;
static int hwsim_radio_idx;
static int hwsim_radios_generation = 1;

static struct platform_driver mac80211_hwsim_driver = {
	.driver = {
		.name = "mac80211_hwsim",
	},
};

struct mac80211_hwsim_data {
	struct list_head list;
	struct rhash_head rht;
	struct ieee80211_hw *hw;
	struct device *dev;
	struct ieee80211_supported_band bands[NUM_NL80211_BANDS];
	struct ieee80211_channel channels_2ghz[ARRAY_SIZE(hwsim_channels_2ghz)];
	struct ieee80211_channel channels_5ghz[ARRAY_SIZE(hwsim_channels_5ghz)];
	struct ieee80211_rate rates[ARRAY_SIZE(hwsim_rates)];
	struct ieee80211_iface_combination if_combination;
	struct ieee80211_iface_limit if_limits[3];
	int n_if_limits;

	u32 ciphers[ARRAY_SIZE(hwsim_ciphers)];

	struct mac_address addresses[2];
	int channels, idx;
	bool use_chanctx;
	bool destroy_on_close;
	u32 portid;
	char alpha2[2];
	const struct ieee80211_regdomain *regd;

	struct ieee80211_channel *tmp_chan;
	struct ieee80211_channel *roc_chan;
	u32 roc_duration;
	struct delayed_work roc_start;
	struct delayed_work roc_done;
	struct delayed_work hw_scan;
	struct cfg80211_scan_request *hw_scan_request;
	struct ieee80211_vif *hw_scan_vif;
	int scan_chan_idx;
	u8 scan_addr[ETH_ALEN];
	struct {
		struct ieee80211_channel *channel;
		unsigned long next_start, start, end;
	} survey_data[ARRAY_SIZE(hwsim_channels_2ghz) +
		      ARRAY_SIZE(hwsim_channels_5ghz)];

	struct ieee80211_channel *channel;
	u64 beacon_int	/* beacon interval in us */;
	unsigned int rx_filter;
	bool started, idle, scanning;
	struct mutex mutex;
	struct tasklet_hrtimer beacon_timer;
	enum ps_mode {
		PS_DISABLED, PS_ENABLED, PS_AUTO_POLL, PS_MANUAL_POLL
	} ps;
	bool ps_poll_pending;
	struct dentry *debugfs;

	uintptr_t pending_cookie;
	struct sk_buff_head pending;	/* packets pending */
	/*
	 * Only radios in the same group can communicate together (the
	 * channel has to match too). Each bit represents a group. A
	 * radio can be in more than one group.
	 */
	u64 group;

	/* group shared by radios created in the same netns */
	int netgroup;
	/* wmediumd portid responsible for netgroup of this radio */
	u32 wmediumd;

	/* difference between this hw's clock and the real clock, in usecs */
	s64 tsf_offset;
	s64 bcn_delta;
	/* absolute beacon transmission time. Used to cover up "tx" delay. */
	u64 abs_bcn_ts;

	/* Stats */
	u64 tx_pkts;
	u64 rx_pkts;
	u64 tx_bytes;
	u64 rx_bytes;
	u64 tx_dropped;
	u64 tx_failed;
};

static const struct rhashtable_params hwsim_rht_params = {
	.nelem_hint = 2,
	.automatic_shrinking = true,
	.key_len = ETH_ALEN,
	.key_offset = offsetof(struct mac80211_hwsim_data, addresses[1]),
	.head_offset = offsetof(struct mac80211_hwsim_data, rht),
};

struct hwsim_radiotap_hdr {
	struct ieee80211_radiotap_header hdr;
	__le64 rt_tsft;
	u8 rt_flags;
	u8 rt_rate;
	__le16 rt_channel;
	__le16 rt_chbitmask;
} __packed;

struct hwsim_radiotap_ack_hdr {
	struct ieee80211_radiotap_header hdr;
	u8 rt_flags;
	u8 pad;
	__le16 rt_channel;
	__le16 rt_chbitmask;
} __packed;

/* MAC80211_HWSIM netlink family */
static struct genl_family hwsim_genl_family;

enum hwsim_multicast_groups {
	HWSIM_MCGRP_CONFIG,
};

static const struct genl_multicast_group hwsim_mcgrps[] = {
	[HWSIM_MCGRP_CONFIG] = { .name = "config", },
};

/* MAC80211_HWSIM netlink policy */

static const struct nla_policy hwsim_genl_policy[HWSIM_ATTR_MAX + 1] = {
	[HWSIM_ATTR_ADDR_RECEIVER] = { .type = NLA_UNSPEC, .len = ETH_ALEN },
	[HWSIM_ATTR_ADDR_TRANSMITTER] = { .type = NLA_UNSPEC, .len = ETH_ALEN },
	[HWSIM_ATTR_FRAME] = { .type = NLA_BINARY,
			       .len = IEEE80211_MAX_DATA_LEN },
	[HWSIM_ATTR_FLAGS] = { .type = NLA_U32 },
	[HWSIM_ATTR_RX_RATE] = { .type = NLA_U32 },
	[HWSIM_ATTR_SIGNAL] = { .type = NLA_U32 },
	[HWSIM_ATTR_TX_INFO] = { .type = NLA_UNSPEC,
				 .len = IEEE80211_TX_MAX_RATES *
					sizeof(struct hwsim_tx_rate)},
	[HWSIM_ATTR_COOKIE] = { .type = NLA_U64 },
	[HWSIM_ATTR_CHANNELS] = { .type = NLA_U32 },
	[HWSIM_ATTR_RADIO_ID] = { .type = NLA_U32 },
	[HWSIM_ATTR_REG_HINT_ALPHA2] = { .type = NLA_STRING, .len = 2 },
	[HWSIM_ATTR_REG_CUSTOM_REG] = { .type = NLA_U32 },
	[HWSIM_ATTR_REG_STRICT_REG] = { .type = NLA_FLAG },
	[HWSIM_ATTR_SUPPORT_P2P_DEVICE] = { .type = NLA_FLAG },
	[HWSIM_ATTR_DESTROY_RADIO_ON_CLOSE] = { .type = NLA_FLAG },
	[HWSIM_ATTR_RADIO_NAME] = { .type = NLA_STRING },
	[HWSIM_ATTR_NO_VIF] = { .type = NLA_FLAG },
	[HWSIM_ATTR_FREQ] = { .type = NLA_U32 },
	[HWSIM_ATTR_PERM_ADDR] = { .type = NLA_UNSPEC, .len = ETH_ALEN },
	[HWSIM_ATTR_IFTYPE_SUPPORT] = { .type = NLA_U32 },
	[HWSIM_ATTR_CIPHER_SUPPORT] = { .type = NLA_BINARY },
};

static void mac80211_hwsim_tx_frame(struct ieee80211_hw *hw,
				    struct sk_buff *skb,
				    struct ieee80211_channel *chan);

/* sysfs attributes */
static void hwsim_send_ps_poll(void *dat, u8 *mac, struct ieee80211_vif *vif)
{
	struct mac80211_hwsim_data *data = dat;
	struct hwsim_vif_priv *vp = (void *)vif->drv_priv;
	struct sk_buff *skb;
	struct ieee80211_pspoll *pspoll;

	if (!vp->assoc)
		return;

	wiphy_dbg(data->hw->wiphy,
		  "%s: send PS-Poll to %pM for aid %d\n",
		  __func__, vp->bssid, vp->aid);

	skb = dev_alloc_skb(sizeof(*pspoll));
	if (!skb)
		return;
	pspoll = skb_put(skb, sizeof(*pspoll));
	pspoll->frame_control = cpu_to_le16(IEEE80211_FTYPE_CTL |
					    IEEE80211_STYPE_PSPOLL |
					    IEEE80211_FCTL_PM);
	pspoll->aid = cpu_to_le16(0xc000 | vp->aid);
	memcpy(pspoll->bssid, vp->bssid, ETH_ALEN);
	memcpy(pspoll->ta, mac, ETH_ALEN);

	rcu_read_lock();
	mac80211_hwsim_tx_frame(data->hw, skb,
				rcu_dereference(vif->chanctx_conf)->def.chan);
	rcu_read_unlock();
}

static void hwsim_send_nullfunc(struct mac80211_hwsim_data *data, u8 *mac,
				struct ieee80211_vif *vif, int ps)
{
	struct hwsim_vif_priv *vp = (void *)vif->drv_priv;
	struct sk_buff *skb;
	struct ieee80211_hdr *hdr;

	if (!vp->assoc)
		return;

	wiphy_dbg(data->hw->wiphy,
		  "%s: send data::nullfunc to %pM ps=%d\n",
		  __func__, vp->bssid, ps);

	skb = dev_alloc_skb(sizeof(*hdr));
	if (!skb)
		return;
	hdr = skb_put(skb, sizeof(*hdr) - ETH_ALEN);
	hdr->frame_control = cpu_to_le16(IEEE80211_FTYPE_DATA |
					 IEEE80211_STYPE_NULLFUNC |
					 IEEE80211_FCTL_TODS |
					 (ps ? IEEE80211_FCTL_PM : 0));
	hdr->duration_id = cpu_to_le16(0);
	memcpy(hdr->addr1, vp->bssid, ETH_ALEN);
	memcpy(hdr->addr2, mac, ETH_ALEN);
	memcpy(hdr->addr3, vp->bssid, ETH_ALEN);

	rcu_read_lock();
	mac80211_hwsim_tx_frame(data->hw, skb,
				rcu_dereference(vif->chanctx_conf)->def.chan);
	rcu_read_unlock();
}


static void hwsim_send_nullfunc_ps(void *dat, u8 *mac,
				   struct ieee80211_vif *vif)
{
	struct mac80211_hwsim_data *data = dat;
	hwsim_send_nullfunc(data, mac, vif, 1);
}

static void hwsim_send_nullfunc_no_ps(void *dat, u8 *mac,
				      struct ieee80211_vif *vif)
{
	struct mac80211_hwsim_data *data = dat;
	hwsim_send_nullfunc(data, mac, vif, 0);
}

static int hwsim_fops_ps_read(void *dat, u64 *val)
{
	struct mac80211_hwsim_data *data = dat;
	*val = data->ps;
	return 0;
}

static int hwsim_fops_ps_write(void *dat, u64 val)
{
	struct mac80211_hwsim_data *data = dat;
	enum ps_mode old_ps;

	if (val != PS_DISABLED && val != PS_ENABLED && val != PS_AUTO_POLL &&
	    val != PS_MANUAL_POLL)
		return -EINVAL;

	if (val == PS_MANUAL_POLL) {
		if (data->ps != PS_ENABLED)
			return -EINVAL;
		local_bh_disable();
		ieee80211_iterate_active_interfaces_atomic(
			data->hw, IEEE80211_IFACE_ITER_NORMAL,
			hwsim_send_ps_poll, data);
		local_bh_enable();
		return 0;
	}
	old_ps = data->ps;
	data->ps = val;

	local_bh_disable();
	if (old_ps == PS_DISABLED && val != PS_DISABLED) {
		ieee80211_iterate_active_interfaces_atomic(
			data->hw, IEEE80211_IFACE_ITER_NORMAL,
			hwsim_send_nullfunc_ps, data);
	} else if (old_ps != PS_DISABLED && val == PS_DISABLED) {
		ieee80211_iterate_active_interfaces_atomic(
			data->hw, IEEE80211_IFACE_ITER_NORMAL,
			hwsim_send_nullfunc_no_ps, data);
	}
	local_bh_enable();

	return 0;
}

DEFINE_SIMPLE_ATTRIBUTE(hwsim_fops_ps, hwsim_fops_ps_read, hwsim_fops_ps_write,
			"%llu\n");

static int hwsim_write_simulate_radar(void *dat, u64 val)
{
	struct mac80211_hwsim_data *data = dat;

	ieee80211_radar_detected(data->hw);

	return 0;
}

DEFINE_SIMPLE_ATTRIBUTE(hwsim_simulate_radar, NULL,
			hwsim_write_simulate_radar, "%llu\n");

static int hwsim_fops_group_read(void *dat, u64 *val)
{
	struct mac80211_hwsim_data *data = dat;
	*val = data->group;
	return 0;
}

static int hwsim_fops_group_write(void *dat, u64 val)
{
	struct mac80211_hwsim_data *data = dat;
	data->group = val;
	return 0;
}

DEFINE_SIMPLE_ATTRIBUTE(hwsim_fops_group,
			hwsim_fops_group_read, hwsim_fops_group_write,
			"%llx\n");

static netdev_tx_t hwsim_mon_xmit(struct sk_buff *skb,
					struct net_device *dev)
{
	/* TODO: allow packet injection */
	dev_kfree_skb(skb);
	return NETDEV_TX_OK;
}

static inline u64 mac80211_hwsim_get_tsf_raw(void)
{
	return ktime_to_us(ktime_get_real());
}

static __le64 __mac80211_hwsim_get_tsf(struct mac80211_hwsim_data *data)
{
	u64 now = mac80211_hwsim_get_tsf_raw();
	return cpu_to_le64(now + data->tsf_offset);
}

static u64 mac80211_hwsim_get_tsf(struct ieee80211_hw *hw,
				  struct ieee80211_vif *vif)
{
	struct mac80211_hwsim_data *data = hw->priv;
	return le64_to_cpu(__mac80211_hwsim_get_tsf(data));
}

static void mac80211_hwsim_set_tsf(struct ieee80211_hw *hw,
		struct ieee80211_vif *vif, u64 tsf)
{
	struct mac80211_hwsim_data *data = hw->priv;
	u64 now = mac80211_hwsim_get_tsf(hw, vif);
	u32 bcn_int = data->beacon_int;
	u64 delta = abs(tsf - now);

	/* adjust after beaconing with new timestamp at old TBTT */
	if (tsf > now) {
		data->tsf_offset += delta;
		data->bcn_delta = do_div(delta, bcn_int);
	} else {
		data->tsf_offset -= delta;
		data->bcn_delta = -(s64)do_div(delta, bcn_int);
	}
}

static void mac80211_hwsim_monitor_rx(struct ieee80211_hw *hw,
				      struct sk_buff *tx_skb,
				      struct ieee80211_channel *chan)
{
	struct mac80211_hwsim_data *data = hw->priv;
	struct sk_buff *skb;
	struct hwsim_radiotap_hdr *hdr;
	u16 flags;
	struct ieee80211_tx_info *info = IEEE80211_SKB_CB(tx_skb);
	struct ieee80211_rate *txrate = ieee80211_get_tx_rate(hw, info);

	if (WARN_ON(!txrate))
		return;

	if (!netif_running(hwsim_mon))
		return;

	skb = skb_copy_expand(tx_skb, sizeof(*hdr), 0, GFP_ATOMIC);
	if (skb == NULL)
		return;

	hdr = skb_push(skb, sizeof(*hdr));
	hdr->hdr.it_version = PKTHDR_RADIOTAP_VERSION;
	hdr->hdr.it_pad = 0;
	hdr->hdr.it_len = cpu_to_le16(sizeof(*hdr));
	hdr->hdr.it_present = cpu_to_le32((1 << IEEE80211_RADIOTAP_FLAGS) |
					  (1 << IEEE80211_RADIOTAP_RATE) |
					  (1 << IEEE80211_RADIOTAP_TSFT) |
					  (1 << IEEE80211_RADIOTAP_CHANNEL));
	hdr->rt_tsft = __mac80211_hwsim_get_tsf(data);
	hdr->rt_flags = 0;
	hdr->rt_rate = txrate->bitrate / 5;
	hdr->rt_channel = cpu_to_le16(chan->center_freq);
	flags = IEEE80211_CHAN_2GHZ;
	if (txrate->flags & IEEE80211_RATE_ERP_G)
		flags |= IEEE80211_CHAN_OFDM;
	else
		flags |= IEEE80211_CHAN_CCK;
	hdr->rt_chbitmask = cpu_to_le16(flags);

	skb->dev = hwsim_mon;
	skb_reset_mac_header(skb);
	skb->ip_summed = CHECKSUM_UNNECESSARY;
	skb->pkt_type = PACKET_OTHERHOST;
	skb->protocol = htons(ETH_P_802_2);
	memset(skb->cb, 0, sizeof(skb->cb));
	netif_rx(skb);
}


static void mac80211_hwsim_monitor_ack(struct ieee80211_channel *chan,
				       const u8 *addr)
{
	struct sk_buff *skb;
	struct hwsim_radiotap_ack_hdr *hdr;
	u16 flags;
	struct ieee80211_hdr *hdr11;

	if (!netif_running(hwsim_mon))
		return;

	skb = dev_alloc_skb(100);
	if (skb == NULL)
		return;

	hdr = skb_put(skb, sizeof(*hdr));
	hdr->hdr.it_version = PKTHDR_RADIOTAP_VERSION;
	hdr->hdr.it_pad = 0;
	hdr->hdr.it_len = cpu_to_le16(sizeof(*hdr));
	hdr->hdr.it_present = cpu_to_le32((1 << IEEE80211_RADIOTAP_FLAGS) |
					  (1 << IEEE80211_RADIOTAP_CHANNEL));
	hdr->rt_flags = 0;
	hdr->pad = 0;
	hdr->rt_channel = cpu_to_le16(chan->center_freq);
	flags = IEEE80211_CHAN_2GHZ;
	hdr->rt_chbitmask = cpu_to_le16(flags);

	hdr11 = skb_put(skb, 10);
	hdr11->frame_control = cpu_to_le16(IEEE80211_FTYPE_CTL |
					   IEEE80211_STYPE_ACK);
	hdr11->duration_id = cpu_to_le16(0);
	memcpy(hdr11->addr1, addr, ETH_ALEN);

	skb->dev = hwsim_mon;
	skb_reset_mac_header(skb);
	skb->ip_summed = CHECKSUM_UNNECESSARY;
	skb->pkt_type = PACKET_OTHERHOST;
	skb->protocol = htons(ETH_P_802_2);
	memset(skb->cb, 0, sizeof(skb->cb));
	netif_rx(skb);
}

struct mac80211_hwsim_addr_match_data {
	u8 addr[ETH_ALEN];
	bool ret;
};

static void mac80211_hwsim_addr_iter(void *data, u8 *mac,
				     struct ieee80211_vif *vif)
{
	struct mac80211_hwsim_addr_match_data *md = data;

	if (memcmp(mac, md->addr, ETH_ALEN) == 0)
		md->ret = true;
}

static bool mac80211_hwsim_addr_match(struct mac80211_hwsim_data *data,
				      const u8 *addr)
{
	struct mac80211_hwsim_addr_match_data md = {
		.ret = false,
	};

	if (data->scanning && memcmp(addr, data->scan_addr, ETH_ALEN) == 0)
		return true;

	memcpy(md.addr, addr, ETH_ALEN);

	ieee80211_iterate_active_interfaces_atomic(data->hw,
						   IEEE80211_IFACE_ITER_NORMAL,
						   mac80211_hwsim_addr_iter,
						   &md);

	return md.ret;
}

static bool hwsim_ps_rx_ok(struct mac80211_hwsim_data *data,
			   struct sk_buff *skb)
{
	switch (data->ps) {
	case PS_DISABLED:
		return true;
	case PS_ENABLED:
		return false;
	case PS_AUTO_POLL:
		/* TODO: accept (some) Beacons by default and other frames only
		 * if pending PS-Poll has been sent */
		return true;
	case PS_MANUAL_POLL:
		/* Allow unicast frames to own address if there is a pending
		 * PS-Poll */
		if (data->ps_poll_pending &&
		    mac80211_hwsim_addr_match(data, skb->data + 4)) {
			data->ps_poll_pending = false;
			return true;
		}
		return false;
	}

	return true;
}

static int hwsim_unicast_netgroup(struct mac80211_hwsim_data *data,
				  struct sk_buff *skb, int portid)
{
	struct net *net;
	bool found = false;
	int res = -ENOENT;

	rcu_read_lock();
	for_each_net_rcu(net) {
		if (data->netgroup == hwsim_net_get_netgroup(net)) {
			res = genlmsg_unicast(net, skb, portid);
			found = true;
			break;
		}
	}
	rcu_read_unlock();

	if (!found)
		nlmsg_free(skb);

	return res;
}

static inline u16 trans_tx_rate_flags_ieee2hwsim(struct ieee80211_tx_rate *rate)
{
	u16 result = 0;

	if (rate->flags & IEEE80211_TX_RC_USE_RTS_CTS)
		result |= MAC80211_HWSIM_TX_RC_USE_RTS_CTS;
	if (rate->flags & IEEE80211_TX_RC_USE_CTS_PROTECT)
		result |= MAC80211_HWSIM_TX_RC_USE_CTS_PROTECT;
	if (rate->flags & IEEE80211_TX_RC_USE_SHORT_PREAMBLE)
		result |= MAC80211_HWSIM_TX_RC_USE_SHORT_PREAMBLE;
	if (rate->flags & IEEE80211_TX_RC_MCS)
		result |= MAC80211_HWSIM_TX_RC_MCS;
	if (rate->flags & IEEE80211_TX_RC_GREEN_FIELD)
		result |= MAC80211_HWSIM_TX_RC_GREEN_FIELD;
	if (rate->flags & IEEE80211_TX_RC_40_MHZ_WIDTH)
		result |= MAC80211_HWSIM_TX_RC_40_MHZ_WIDTH;
	if (rate->flags & IEEE80211_TX_RC_DUP_DATA)
		result |= MAC80211_HWSIM_TX_RC_DUP_DATA;
	if (rate->flags & IEEE80211_TX_RC_SHORT_GI)
		result |= MAC80211_HWSIM_TX_RC_SHORT_GI;
	if (rate->flags & IEEE80211_TX_RC_VHT_MCS)
		result |= MAC80211_HWSIM_TX_RC_VHT_MCS;
	if (rate->flags & IEEE80211_TX_RC_80_MHZ_WIDTH)
		result |= MAC80211_HWSIM_TX_RC_80_MHZ_WIDTH;
	if (rate->flags & IEEE80211_TX_RC_160_MHZ_WIDTH)
		result |= MAC80211_HWSIM_TX_RC_160_MHZ_WIDTH;

	return result;
}

static void mac80211_hwsim_tx_frame_nl(struct ieee80211_hw *hw,
				       struct sk_buff *my_skb,
				       int dst_portid)
{
	struct sk_buff *skb;
	struct mac80211_hwsim_data *data = hw->priv;
	struct ieee80211_hdr *hdr = (struct ieee80211_hdr *) my_skb->data;
	struct ieee80211_tx_info *info = IEEE80211_SKB_CB(my_skb);
	void *msg_head;
	unsigned int hwsim_flags = 0;
	int i;
	struct hwsim_tx_rate tx_attempts[IEEE80211_TX_MAX_RATES];
	struct hwsim_tx_rate_flag tx_attempts_flags[IEEE80211_TX_MAX_RATES];
	uintptr_t cookie;

	if (data->ps != PS_DISABLED)
		hdr->frame_control |= cpu_to_le16(IEEE80211_FCTL_PM);
	/* If the queue contains MAX_QUEUE skb's drop some */
	if (skb_queue_len(&data->pending) >= MAX_QUEUE) {
		/* Droping until WARN_QUEUE level */
		while (skb_queue_len(&data->pending) >= WARN_QUEUE) {
			ieee80211_free_txskb(hw, skb_dequeue(&data->pending));
			data->tx_dropped++;
		}
	}

	skb = genlmsg_new(GENLMSG_DEFAULT_SIZE, GFP_ATOMIC);
	if (skb == NULL)
		goto nla_put_failure;

	msg_head = genlmsg_put(skb, 0, 0, &hwsim_genl_family, 0,
			       HWSIM_CMD_FRAME);
	if (msg_head == NULL) {
		pr_debug("mac80211_hwsim: problem with msg_head\n");
		goto nla_put_failure;
	}

	if (nla_put(skb, HWSIM_ATTR_ADDR_TRANSMITTER,
		    ETH_ALEN, data->addresses[1].addr))
		goto nla_put_failure;

	/* We get the skb->data */
	if (nla_put(skb, HWSIM_ATTR_FRAME, my_skb->len, my_skb->data))
		goto nla_put_failure;

	/* We get the flags for this transmission, and we translate them to
	   wmediumd flags  */

	if (info->flags & IEEE80211_TX_CTL_REQ_TX_STATUS)
		hwsim_flags |= HWSIM_TX_CTL_REQ_TX_STATUS;

	if (info->flags & IEEE80211_TX_CTL_NO_ACK)
		hwsim_flags |= HWSIM_TX_CTL_NO_ACK;

	if (nla_put_u32(skb, HWSIM_ATTR_FLAGS, hwsim_flags))
		goto nla_put_failure;

	if (nla_put_u32(skb, HWSIM_ATTR_FREQ, data->channel->center_freq))
		goto nla_put_failure;

	/* We get the tx control (rate and retries) info*/

	for (i = 0; i < IEEE80211_TX_MAX_RATES; i++) {
		tx_attempts[i].idx = info->status.rates[i].idx;
		tx_attempts_flags[i].idx = info->status.rates[i].idx;
		tx_attempts[i].count = info->status.rates[i].count;
		tx_attempts_flags[i].flags =
				trans_tx_rate_flags_ieee2hwsim(
						&info->status.rates[i]);
	}

	if (nla_put(skb, HWSIM_ATTR_TX_INFO,
		    sizeof(struct hwsim_tx_rate)*IEEE80211_TX_MAX_RATES,
		    tx_attempts))
		goto nla_put_failure;

	if (nla_put(skb, HWSIM_ATTR_TX_INFO_FLAGS,
		    sizeof(struct hwsim_tx_rate_flag) * IEEE80211_TX_MAX_RATES,
		    tx_attempts_flags))
		goto nla_put_failure;

	/* We create a cookie to identify this skb */
	data->pending_cookie++;
	cookie = data->pending_cookie;
	info->rate_driver_data[0] = (void *)cookie;
	if (nla_put_u64_64bit(skb, HWSIM_ATTR_COOKIE, cookie, HWSIM_ATTR_PAD))
		goto nla_put_failure;

	genlmsg_end(skb, msg_head);
	if (hwsim_unicast_netgroup(data, skb, dst_portid))
		goto err_free_txskb;

	/* Enqueue the packet */
	skb_queue_tail(&data->pending, my_skb);
	data->tx_pkts++;
	data->tx_bytes += my_skb->len;
	return;

nla_put_failure:
	nlmsg_free(skb);
err_free_txskb:
	pr_debug("mac80211_hwsim: error occurred in %s\n", __func__);
	ieee80211_free_txskb(hw, my_skb);
	data->tx_failed++;
}

static bool hwsim_chans_compat(struct ieee80211_channel *c1,
			       struct ieee80211_channel *c2)
{
	if (!c1 || !c2)
		return false;

	return c1->center_freq == c2->center_freq;
}

struct tx_iter_data {
	struct ieee80211_channel *channel;
	bool receive;
};

static void mac80211_hwsim_tx_iter(void *_data, u8 *addr,
				   struct ieee80211_vif *vif)
{
	struct tx_iter_data *data = _data;

	if (!vif->chanctx_conf)
		return;

	if (!hwsim_chans_compat(data->channel,
				rcu_dereference(vif->chanctx_conf)->def.chan))
		return;

	data->receive = true;
}

static void mac80211_hwsim_add_vendor_rtap(struct sk_buff *skb)
{
	/*
	 * To enable this code, #define the HWSIM_RADIOTAP_OUI,
	 * e.g. like this:
	 * #define HWSIM_RADIOTAP_OUI "\x02\x00\x00"
	 * (but you should use a valid OUI, not that)
	 *
	 * If anyone wants to 'donate' a radiotap OUI/subns code
	 * please send a patch removing this #ifdef and changing
	 * the values accordingly.
	 */
#ifdef HWSIM_RADIOTAP_OUI
	struct ieee80211_vendor_radiotap *rtap;

	/*
	 * Note that this code requires the headroom in the SKB
	 * that was allocated earlier.
	 */
	rtap = skb_push(skb, sizeof(*rtap) + 8 + 4);
	rtap->oui[0] = HWSIM_RADIOTAP_OUI[0];
	rtap->oui[1] = HWSIM_RADIOTAP_OUI[1];
	rtap->oui[2] = HWSIM_RADIOTAP_OUI[2];
	rtap->subns = 127;

	/*
	 * Radiotap vendor namespaces can (and should) also be
	 * split into fields by using the standard radiotap
	 * presence bitmap mechanism. Use just BIT(0) here for
	 * the presence bitmap.
	 */
	rtap->present = BIT(0);
	/* We have 8 bytes of (dummy) data */
	rtap->len = 8;
	/* For testing, also require it to be aligned */
	rtap->align = 8;
	/* And also test that padding works, 4 bytes */
	rtap->pad = 4;
	/* push the data */
	memcpy(rtap->data, "ABCDEFGH", 8);
	/* make sure to clear padding, mac80211 doesn't */
	memset(rtap->data + 8, 0, 4);

	IEEE80211_SKB_RXCB(skb)->flag |= RX_FLAG_RADIOTAP_VENDOR_DATA;
#endif
}

static bool mac80211_hwsim_tx_frame_no_nl(struct ieee80211_hw *hw,
					  struct sk_buff *skb,
					  struct ieee80211_channel *chan)
{
	struct mac80211_hwsim_data *data = hw->priv, *data2;
	bool ack = false;
	struct ieee80211_hdr *hdr = (struct ieee80211_hdr *) skb->data;
	struct ieee80211_tx_info *info = IEEE80211_SKB_CB(skb);
	struct ieee80211_rx_status rx_status;
	u64 now;

	memset(&rx_status, 0, sizeof(rx_status));
	rx_status.flag |= RX_FLAG_MACTIME_START;
	rx_status.freq = chan->center_freq;
	rx_status.band = chan->band;
	if (info->control.rates[0].flags & IEEE80211_TX_RC_VHT_MCS) {
		rx_status.rate_idx =
			ieee80211_rate_get_vht_mcs(&info->control.rates[0]);
		rx_status.nss =
			ieee80211_rate_get_vht_nss(&info->control.rates[0]);
		rx_status.encoding = RX_ENC_VHT;
	} else {
		rx_status.rate_idx = info->control.rates[0].idx;
		if (info->control.rates[0].flags & IEEE80211_TX_RC_MCS)
			rx_status.encoding = RX_ENC_HT;
	}
	if (info->control.rates[0].flags & IEEE80211_TX_RC_40_MHZ_WIDTH)
		rx_status.bw = RATE_INFO_BW_40;
	else if (info->control.rates[0].flags & IEEE80211_TX_RC_80_MHZ_WIDTH)
		rx_status.bw = RATE_INFO_BW_80;
	else if (info->control.rates[0].flags & IEEE80211_TX_RC_160_MHZ_WIDTH)
		rx_status.bw = RATE_INFO_BW_160;
	else
		rx_status.bw = RATE_INFO_BW_20;
	if (info->control.rates[0].flags & IEEE80211_TX_RC_SHORT_GI)
		rx_status.enc_flags |= RX_ENC_FLAG_SHORT_GI;
	/* TODO: simulate real signal strength (and optional packet loss) */
	rx_status.signal = -50;
	if (info->control.vif)
		rx_status.signal += info->control.vif->bss_conf.txpower;

	if (data->ps != PS_DISABLED)
		hdr->frame_control |= cpu_to_le16(IEEE80211_FCTL_PM);

	/* release the skb's source info */
	skb_orphan(skb);
	skb_dst_drop(skb);
	skb->mark = 0;
	secpath_reset(skb);
	nf_reset(skb);

	/*
	 * Get absolute mactime here so all HWs RX at the "same time", and
	 * absolute TX time for beacon mactime so the timestamp matches.
	 * Giving beacons a different mactime than non-beacons looks messy, but
	 * it helps the Toffset be exact and a ~10us mactime discrepancy
	 * probably doesn't really matter.
	 */
	if (ieee80211_is_beacon(hdr->frame_control) ||
	    ieee80211_is_probe_resp(hdr->frame_control))
		now = data->abs_bcn_ts;
	else
		now = mac80211_hwsim_get_tsf_raw();

	/* Copy skb to all enabled radios that are on the current frequency */
	spin_lock(&hwsim_radio_lock);
	list_for_each_entry(data2, &hwsim_radios, list) {
		struct sk_buff *nskb;
		struct tx_iter_data tx_iter_data = {
			.receive = false,
			.channel = chan,
		};

		if (data == data2)
			continue;

		if (!data2->started || (data2->idle && !data2->tmp_chan) ||
		    !hwsim_ps_rx_ok(data2, skb))
			continue;

		if (!(data->group & data2->group))
			continue;

		if (data->netgroup != data2->netgroup)
			continue;

		if (!hwsim_chans_compat(chan, data2->tmp_chan) &&
		    !hwsim_chans_compat(chan, data2->channel)) {
			ieee80211_iterate_active_interfaces_atomic(
				data2->hw, IEEE80211_IFACE_ITER_NORMAL,
				mac80211_hwsim_tx_iter, &tx_iter_data);
			if (!tx_iter_data.receive)
				continue;
		}

		/*
		 * reserve some space for our vendor and the normal
		 * radiotap header, since we're copying anyway
		 */
		if (skb->len < PAGE_SIZE && paged_rx) {
			struct page *page = alloc_page(GFP_ATOMIC);

			if (!page)
				continue;

			nskb = dev_alloc_skb(128);
			if (!nskb) {
				__free_page(page);
				continue;
			}

			memcpy(page_address(page), skb->data, skb->len);
			skb_add_rx_frag(nskb, 0, page, 0, skb->len, skb->len);
		} else {
			nskb = skb_copy(skb, GFP_ATOMIC);
			if (!nskb)
				continue;
		}

		if (mac80211_hwsim_addr_match(data2, hdr->addr1))
			ack = true;

		rx_status.mactime = now + data2->tsf_offset;

		memcpy(IEEE80211_SKB_RXCB(nskb), &rx_status, sizeof(rx_status));

		mac80211_hwsim_add_vendor_rtap(nskb);

		data2->rx_pkts++;
		data2->rx_bytes += nskb->len;
		ieee80211_rx_irqsafe(data2->hw, nskb);
	}
	spin_unlock(&hwsim_radio_lock);

	return ack;
}

static void mac80211_hwsim_tx(struct ieee80211_hw *hw,
			      struct ieee80211_tx_control *control,
			      struct sk_buff *skb)
{
	struct mac80211_hwsim_data *data = hw->priv;
	struct ieee80211_tx_info *txi = IEEE80211_SKB_CB(skb);
	struct ieee80211_hdr *hdr = (void *)skb->data;
	struct ieee80211_chanctx_conf *chanctx_conf;
	struct ieee80211_channel *channel;
	bool ack;
	u32 _portid;

	if (WARN_ON(skb->len < 10)) {
		/* Should not happen; just a sanity check for addr1 use */
		ieee80211_free_txskb(hw, skb);
		return;
	}

	if (!data->use_chanctx) {
		channel = data->channel;
	} else if (txi->hw_queue == 4) {
		channel = data->tmp_chan;
	} else {
		chanctx_conf = rcu_dereference(txi->control.vif->chanctx_conf);
		if (chanctx_conf)
			channel = chanctx_conf->def.chan;
		else
			channel = NULL;
	}

	if (WARN(!channel, "TX w/o channel - queue = %d\n", txi->hw_queue)) {
		ieee80211_free_txskb(hw, skb);
		return;
	}

	if (data->idle && !data->tmp_chan) {
		wiphy_dbg(hw->wiphy, "Trying to TX when idle - reject\n");
		ieee80211_free_txskb(hw, skb);
		return;
	}

	if (txi->control.vif)
		hwsim_check_magic(txi->control.vif);
	if (control->sta)
		hwsim_check_sta_magic(control->sta);

	if (ieee80211_hw_check(hw, SUPPORTS_RC_TABLE))
		ieee80211_get_tx_rates(txi->control.vif, control->sta, skb,
				       txi->control.rates,
				       ARRAY_SIZE(txi->control.rates));

	if (skb->len >= 24 + 8 &&
	    ieee80211_is_probe_resp(hdr->frame_control)) {
		/* fake header transmission time */
		struct ieee80211_mgmt *mgmt;
		struct ieee80211_rate *txrate;
		u64 ts;

		mgmt = (struct ieee80211_mgmt *)skb->data;
		txrate = ieee80211_get_tx_rate(hw, txi);
		ts = mac80211_hwsim_get_tsf_raw();
		mgmt->u.probe_resp.timestamp =
			cpu_to_le64(ts + data->tsf_offset +
				    24 * 8 * 10 / txrate->bitrate);
	}

	mac80211_hwsim_monitor_rx(hw, skb, channel);

	/* wmediumd mode check */
	_portid = READ_ONCE(data->wmediumd);

	if (_portid)
		return mac80211_hwsim_tx_frame_nl(hw, skb, _portid);

	/* NO wmediumd detected, perfect medium simulation */
	data->tx_pkts++;
	data->tx_bytes += skb->len;
	ack = mac80211_hwsim_tx_frame_no_nl(hw, skb, channel);

	if (ack && skb->len >= 16)
		mac80211_hwsim_monitor_ack(channel, hdr->addr2);

	ieee80211_tx_info_clear_status(txi);

	/* frame was transmitted at most favorable rate at first attempt */
	txi->control.rates[0].count = 1;
	txi->control.rates[1].idx = -1;

	if (!(txi->flags & IEEE80211_TX_CTL_NO_ACK) && ack)
		txi->flags |= IEEE80211_TX_STAT_ACK;
	ieee80211_tx_status_irqsafe(hw, skb);
}


static int mac80211_hwsim_start(struct ieee80211_hw *hw)
{
	struct mac80211_hwsim_data *data = hw->priv;
	wiphy_dbg(hw->wiphy, "%s\n", __func__);
	data->started = true;
	return 0;
}


static void mac80211_hwsim_stop(struct ieee80211_hw *hw)
{
	struct mac80211_hwsim_data *data = hw->priv;
	data->started = false;
	tasklet_hrtimer_cancel(&data->beacon_timer);
	wiphy_dbg(hw->wiphy, "%s\n", __func__);
}


static int mac80211_hwsim_add_interface(struct ieee80211_hw *hw,
					struct ieee80211_vif *vif)
{
	wiphy_dbg(hw->wiphy, "%s (type=%d mac_addr=%pM)\n",
		  __func__, ieee80211_vif_type_p2p(vif),
		  vif->addr);
	hwsim_set_magic(vif);

	vif->cab_queue = 0;
	vif->hw_queue[IEEE80211_AC_VO] = 0;
	vif->hw_queue[IEEE80211_AC_VI] = 1;
	vif->hw_queue[IEEE80211_AC_BE] = 2;
	vif->hw_queue[IEEE80211_AC_BK] = 3;

	return 0;
}


static int mac80211_hwsim_change_interface(struct ieee80211_hw *hw,
					   struct ieee80211_vif *vif,
					   enum nl80211_iftype newtype,
					   bool newp2p)
{
	newtype = ieee80211_iftype_p2p(newtype, newp2p);
	wiphy_dbg(hw->wiphy,
		  "%s (old type=%d, new type=%d, mac_addr=%pM)\n",
		  __func__, ieee80211_vif_type_p2p(vif),
		    newtype, vif->addr);
	hwsim_check_magic(vif);

	/*
	 * interface may change from non-AP to AP in
	 * which case this needs to be set up again
	 */
	vif->cab_queue = 0;

	return 0;
}

static void mac80211_hwsim_remove_interface(
	struct ieee80211_hw *hw, struct ieee80211_vif *vif)
{
	wiphy_dbg(hw->wiphy, "%s (type=%d mac_addr=%pM)\n",
		  __func__, ieee80211_vif_type_p2p(vif),
		  vif->addr);
	hwsim_check_magic(vif);
	hwsim_clear_magic(vif);
}

static void mac80211_hwsim_tx_frame(struct ieee80211_hw *hw,
				    struct sk_buff *skb,
				    struct ieee80211_channel *chan)
{
	struct mac80211_hwsim_data *data = hw->priv;
	u32 _pid = READ_ONCE(data->wmediumd);

	if (ieee80211_hw_check(hw, SUPPORTS_RC_TABLE)) {
		struct ieee80211_tx_info *txi = IEEE80211_SKB_CB(skb);
		ieee80211_get_tx_rates(txi->control.vif, NULL, skb,
				       txi->control.rates,
				       ARRAY_SIZE(txi->control.rates));
	}

	mac80211_hwsim_monitor_rx(hw, skb, chan);

	if (_pid)
		return mac80211_hwsim_tx_frame_nl(hw, skb, _pid);

	mac80211_hwsim_tx_frame_no_nl(hw, skb, chan);
	dev_kfree_skb(skb);
}

static void mac80211_hwsim_beacon_tx(void *arg, u8 *mac,
				     struct ieee80211_vif *vif)
{
	struct mac80211_hwsim_data *data = arg;
	struct ieee80211_hw *hw = data->hw;
	struct ieee80211_tx_info *info;
	struct ieee80211_rate *txrate;
	struct ieee80211_mgmt *mgmt;
	struct sk_buff *skb;

	hwsim_check_magic(vif);

	if (vif->type != NL80211_IFTYPE_AP &&
	    vif->type != NL80211_IFTYPE_MESH_POINT &&
	    vif->type != NL80211_IFTYPE_ADHOC)
		return;

	skb = ieee80211_beacon_get(hw, vif);
	if (skb == NULL)
		return;
	info = IEEE80211_SKB_CB(skb);
	if (ieee80211_hw_check(hw, SUPPORTS_RC_TABLE))
		ieee80211_get_tx_rates(vif, NULL, skb,
				       info->control.rates,
				       ARRAY_SIZE(info->control.rates));

	txrate = ieee80211_get_tx_rate(hw, info);

	mgmt = (struct ieee80211_mgmt *) skb->data;
	/* fake header transmission time */
	data->abs_bcn_ts = mac80211_hwsim_get_tsf_raw();
	mgmt->u.beacon.timestamp = cpu_to_le64(data->abs_bcn_ts +
					       data->tsf_offset +
					       24 * 8 * 10 / txrate->bitrate);

	mac80211_hwsim_tx_frame(hw, skb,
				rcu_dereference(vif->chanctx_conf)->def.chan);

	if (vif->csa_active && ieee80211_csa_is_complete(vif))
		ieee80211_csa_finish(vif);
}

static enum hrtimer_restart
mac80211_hwsim_beacon(struct hrtimer *timer)
{
	struct mac80211_hwsim_data *data =
		container_of(timer, struct mac80211_hwsim_data,
			     beacon_timer.timer);
	struct ieee80211_hw *hw = data->hw;
	u64 bcn_int = data->beacon_int;
	ktime_t next_bcn;

	if (!data->started)
		goto out;

	ieee80211_iterate_active_interfaces_atomic(
		hw, IEEE80211_IFACE_ITER_NORMAL,
		mac80211_hwsim_beacon_tx, data);

	/* beacon at new TBTT + beacon interval */
	if (data->bcn_delta) {
		bcn_int -= data->bcn_delta;
		data->bcn_delta = 0;
	}

	next_bcn = ktime_add(hrtimer_get_expires(timer),
			     ns_to_ktime(bcn_int * 1000));
	tasklet_hrtimer_start(&data->beacon_timer, next_bcn, HRTIMER_MODE_ABS);
out:
	return HRTIMER_NORESTART;
}

static const char * const hwsim_chanwidths[] = {
	[NL80211_CHAN_WIDTH_20_NOHT] = "noht",
	[NL80211_CHAN_WIDTH_20] = "ht20",
	[NL80211_CHAN_WIDTH_40] = "ht40",
	[NL80211_CHAN_WIDTH_80] = "vht80",
	[NL80211_CHAN_WIDTH_80P80] = "vht80p80",
	[NL80211_CHAN_WIDTH_160] = "vht160",
};

static int mac80211_hwsim_config(struct ieee80211_hw *hw, u32 changed)
{
	struct mac80211_hwsim_data *data = hw->priv;
	struct ieee80211_conf *conf = &hw->conf;
	static const char *smps_modes[IEEE80211_SMPS_NUM_MODES] = {
		[IEEE80211_SMPS_AUTOMATIC] = "auto",
		[IEEE80211_SMPS_OFF] = "off",
		[IEEE80211_SMPS_STATIC] = "static",
		[IEEE80211_SMPS_DYNAMIC] = "dynamic",
	};
	int idx;

	if (conf->chandef.chan)
		wiphy_dbg(hw->wiphy,
			  "%s (freq=%d(%d - %d)/%s idle=%d ps=%d smps=%s)\n",
			  __func__,
			  conf->chandef.chan->center_freq,
			  conf->chandef.center_freq1,
			  conf->chandef.center_freq2,
			  hwsim_chanwidths[conf->chandef.width],
			  !!(conf->flags & IEEE80211_CONF_IDLE),
			  !!(conf->flags & IEEE80211_CONF_PS),
			  smps_modes[conf->smps_mode]);
	else
		wiphy_dbg(hw->wiphy,
			  "%s (freq=0 idle=%d ps=%d smps=%s)\n",
			  __func__,
			  !!(conf->flags & IEEE80211_CONF_IDLE),
			  !!(conf->flags & IEEE80211_CONF_PS),
			  smps_modes[conf->smps_mode]);

	data->idle = !!(conf->flags & IEEE80211_CONF_IDLE);

	WARN_ON(conf->chandef.chan && data->use_chanctx);

	mutex_lock(&data->mutex);
	if (data->scanning && conf->chandef.chan) {
		for (idx = 0; idx < ARRAY_SIZE(data->survey_data); idx++) {
			if (data->survey_data[idx].channel == data->channel) {
				data->survey_data[idx].start =
					data->survey_data[idx].next_start;
				data->survey_data[idx].end = jiffies;
				break;
			}
		}

		data->channel = conf->chandef.chan;

		for (idx = 0; idx < ARRAY_SIZE(data->survey_data); idx++) {
			if (data->survey_data[idx].channel &&
			    data->survey_data[idx].channel != data->channel)
				continue;
			data->survey_data[idx].channel = data->channel;
			data->survey_data[idx].next_start = jiffies;
			break;
		}
	} else {
		data->channel = conf->chandef.chan;
	}
	mutex_unlock(&data->mutex);

	if (!data->started || !data->beacon_int)
		tasklet_hrtimer_cancel(&data->beacon_timer);
	else if (!hrtimer_is_queued(&data->beacon_timer.timer)) {
		u64 tsf = mac80211_hwsim_get_tsf(hw, NULL);
		u32 bcn_int = data->beacon_int;
		u64 until_tbtt = bcn_int - do_div(tsf, bcn_int);

		tasklet_hrtimer_start(&data->beacon_timer,
				      ns_to_ktime(until_tbtt * 1000),
				      HRTIMER_MODE_REL);
	}

	return 0;
}


static void mac80211_hwsim_configure_filter(struct ieee80211_hw *hw,
					    unsigned int changed_flags,
					    unsigned int *total_flags,u64 multicast)
{
	struct mac80211_hwsim_data *data = hw->priv;

	wiphy_dbg(hw->wiphy, "%s\n", __func__);

	data->rx_filter = 0;
	if (*total_flags & FIF_ALLMULTI)
		data->rx_filter |= FIF_ALLMULTI;

	*total_flags = data->rx_filter;
}

static void mac80211_hwsim_bcn_en_iter(void *data, u8 *mac,
				       struct ieee80211_vif *vif)
{
	unsigned int *count = data;
	struct hwsim_vif_priv *vp = (void *)vif->drv_priv;

	if (vp->bcn_en)
		(*count)++;
}

static void mac80211_hwsim_bss_info_changed(struct ieee80211_hw *hw,
					    struct ieee80211_vif *vif,
					    struct ieee80211_bss_conf *info,
					    u32 changed)
{
	struct hwsim_vif_priv *vp = (void *)vif->drv_priv;
	struct mac80211_hwsim_data *data = hw->priv;

	hwsim_check_magic(vif);

	wiphy_dbg(hw->wiphy, "%s(changed=0x%x vif->addr=%pM)\n",
		  __func__, changed, vif->addr);

	if (changed & BSS_CHANGED_BSSID) {
		wiphy_dbg(hw->wiphy, "%s: BSSID changed: %pM\n",
			  __func__, info->bssid);
		memcpy(vp->bssid, info->bssid, ETH_ALEN);
	}

	if (changed & BSS_CHANGED_ASSOC) {
		wiphy_dbg(hw->wiphy, "  ASSOC: assoc=%d aid=%d\n",
			  info->assoc, info->aid);
		vp->assoc = info->assoc;
		vp->aid = info->aid;
	}

	if (changed & BSS_CHANGED_BEACON_ENABLED) {
		wiphy_dbg(hw->wiphy, "  BCN EN: %d (BI=%u)\n",
			  info->enable_beacon, info->beacon_int);
		vp->bcn_en = info->enable_beacon;
		if (data->started &&
		    !hrtimer_is_queued(&data->beacon_timer.timer) &&
		    info->enable_beacon) {
			u64 tsf, until_tbtt;
			u32 bcn_int;
			data->beacon_int = info->beacon_int * 1024;
			tsf = mac80211_hwsim_get_tsf(hw, vif);
			bcn_int = data->beacon_int;
			until_tbtt = bcn_int - do_div(tsf, bcn_int);
			tasklet_hrtimer_start(&data->beacon_timer,
					      ns_to_ktime(until_tbtt * 1000),
					      HRTIMER_MODE_REL);
		} else if (!info->enable_beacon) {
			unsigned int count = 0;
			ieee80211_iterate_active_interfaces_atomic(
				data->hw, IEEE80211_IFACE_ITER_NORMAL,
				mac80211_hwsim_bcn_en_iter, &count);
			wiphy_dbg(hw->wiphy, "  beaconing vifs remaining: %u",
				  count);
			if (count == 0) {
				tasklet_hrtimer_cancel(&data->beacon_timer);
				data->beacon_int = 0;
			}
		}
	}

	if (changed & BSS_CHANGED_ERP_CTS_PROT) {
		wiphy_dbg(hw->wiphy, "  ERP_CTS_PROT: %d\n",
			  info->use_cts_prot);
	}

	if (changed & BSS_CHANGED_ERP_PREAMBLE) {
		wiphy_dbg(hw->wiphy, "  ERP_PREAMBLE: %d\n",
			  info->use_short_preamble);
	}

	if (changed & BSS_CHANGED_ERP_SLOT) {
		wiphy_dbg(hw->wiphy, "  ERP_SLOT: %d\n", info->use_short_slot);
	}

	if (changed & BSS_CHANGED_HT) {
		wiphy_dbg(hw->wiphy, "  HT: op_mode=0x%x\n",
			  info->ht_operation_mode);
	}

	if (changed & BSS_CHANGED_BASIC_RATES) {
		wiphy_dbg(hw->wiphy, "  BASIC_RATES: 0x%llx\n",
			  (unsigned long long) info->basic_rates);
	}

	if (changed & BSS_CHANGED_TXPOWER)
		wiphy_dbg(hw->wiphy, "  TX Power: %d dBm\n", info->txpower);
}

static int mac80211_hwsim_sta_add(struct ieee80211_hw *hw,
				  struct ieee80211_vif *vif,
				  struct ieee80211_sta *sta)
{
	hwsim_check_magic(vif);
	hwsim_set_sta_magic(sta);

	return 0;
}

static int mac80211_hwsim_sta_remove(struct ieee80211_hw *hw,
				     struct ieee80211_vif *vif,
				     struct ieee80211_sta *sta)
{
	hwsim_check_magic(vif);
	hwsim_clear_sta_magic(sta);

	return 0;
}

static void mac80211_hwsim_sta_notify(struct ieee80211_hw *hw,
				      struct ieee80211_vif *vif,
				      enum sta_notify_cmd cmd,
				      struct ieee80211_sta *sta)
{
	hwsim_check_magic(vif);

	switch (cmd) {
	case STA_NOTIFY_SLEEP:
	case STA_NOTIFY_AWAKE:
		/* TODO: make good use of these flags */
		break;
	default:
		WARN(1, "Invalid sta notify: %d\n", cmd);
		break;
	}
}

static int mac80211_hwsim_set_tim(struct ieee80211_hw *hw,
				  struct ieee80211_sta *sta,
				  bool set)
{
	hwsim_check_sta_magic(sta);
	return 0;
}

static int mac80211_hwsim_conf_tx(
	struct ieee80211_hw *hw,
	struct ieee80211_vif *vif, u16 queue,
	const struct ieee80211_tx_queue_params *params)
{
	wiphy_dbg(hw->wiphy,
		  "%s (queue=%d txop=%d cw_min=%d cw_max=%d aifs=%d)\n",
		  __func__, queue,
		  params->txop, params->cw_min,
		  params->cw_max, params->aifs);
	return 0;
}

static int mac80211_hwsim_get_survey(struct ieee80211_hw *hw, int idx,
				     struct survey_info *survey)
{
	struct mac80211_hwsim_data *hwsim = hw->priv;

	if (idx < 0 || idx >= ARRAY_SIZE(hwsim->survey_data))
		return -ENOENT;

	mutex_lock(&hwsim->mutex);
	survey->channel = hwsim->survey_data[idx].channel;
	if (!survey->channel) {
		mutex_unlock(&hwsim->mutex);
		return -ENOENT;
	}

	/*
	 * Magically conjured dummy values --- this is only ok for simulated hardware.
	 *
	 * A real driver which cannot determine real values noise MUST NOT
	 * report any, especially not a magically conjured ones :-)
	 */
	survey->filled = SURVEY_INFO_NOISE_DBM |
			 SURVEY_INFO_TIME |
			 SURVEY_INFO_TIME_BUSY;
	survey->noise = -92;
	survey->time =
		jiffies_to_msecs(hwsim->survey_data[idx].end -
				 hwsim->survey_data[idx].start);
	/* report 12.5% of channel time is used */
	survey->time_busy = survey->time/8;
	mutex_unlock(&hwsim->mutex);

	return 0;
}

#ifdef CONFIG_NL80211_TESTMODE
/*
 * This section contains example code for using netlink
 * attributes with the testmode command in nl80211.
 */

/* These enums need to be kept in sync with userspace */
enum hwsim_testmode_attr {
	__HWSIM_TM_ATTR_INVALID	= 0,
	HWSIM_TM_ATTR_CMD	= 1,
	HWSIM_TM_ATTR_PS	= 2,

	/* keep last */
	__HWSIM_TM_ATTR_AFTER_LAST,
	HWSIM_TM_ATTR_MAX	= __HWSIM_TM_ATTR_AFTER_LAST - 1
};

enum hwsim_testmode_cmd {
	HWSIM_TM_CMD_SET_PS		= 0,
	HWSIM_TM_CMD_GET_PS		= 1,
	HWSIM_TM_CMD_STOP_QUEUES	= 2,
	HWSIM_TM_CMD_WAKE_QUEUES	= 3,
};

static const struct nla_policy hwsim_testmode_policy[HWSIM_TM_ATTR_MAX + 1] = {
	[HWSIM_TM_ATTR_CMD] = { .type = NLA_U32 },
	[HWSIM_TM_ATTR_PS] = { .type = NLA_U32 },
};

static int mac80211_hwsim_testmode_cmd(struct ieee80211_hw *hw,
				       struct ieee80211_vif *vif,
				       void *data, int len)
{
	struct mac80211_hwsim_data *hwsim = hw->priv;
	struct nlattr *tb[HWSIM_TM_ATTR_MAX + 1];
	struct sk_buff *skb;
	int err, ps;

	err = nla_parse(tb, HWSIM_TM_ATTR_MAX, data, len,
			hwsim_testmode_policy, NULL);
	if (err)
		return err;

	if (!tb[HWSIM_TM_ATTR_CMD])
		return -EINVAL;

	switch (nla_get_u32(tb[HWSIM_TM_ATTR_CMD])) {
	case HWSIM_TM_CMD_SET_PS:
		if (!tb[HWSIM_TM_ATTR_PS])
			return -EINVAL;
		ps = nla_get_u32(tb[HWSIM_TM_ATTR_PS]);
		return hwsim_fops_ps_write(hwsim, ps);
	case HWSIM_TM_CMD_GET_PS:
		skb = cfg80211_testmode_alloc_reply_skb(hw->wiphy,
						nla_total_size(sizeof(u32)));
		if (!skb)
			return -ENOMEM;
		if (nla_put_u32(skb, HWSIM_TM_ATTR_PS, hwsim->ps))
			goto nla_put_failure;
		return cfg80211_testmode_reply(skb);
	case HWSIM_TM_CMD_STOP_QUEUES:
		ieee80211_stop_queues(hw);
		return 0;
	case HWSIM_TM_CMD_WAKE_QUEUES:
		ieee80211_wake_queues(hw);
		return 0;
	default:
		return -EOPNOTSUPP;
	}

 nla_put_failure:
	kfree_skb(skb);
	return -ENOBUFS;
}
#endif

static int mac80211_hwsim_ampdu_action(struct ieee80211_hw *hw,
				       struct ieee80211_vif *vif,
				       struct ieee80211_ampdu_params *params)
{
	struct ieee80211_sta *sta = params->sta;
	enum ieee80211_ampdu_mlme_action action = params->action;
	u16 tid = params->tid;

	switch (action) {
	case IEEE80211_AMPDU_TX_START:
		ieee80211_start_tx_ba_cb_irqsafe(vif, sta->addr, tid);
		break;
	case IEEE80211_AMPDU_TX_STOP_CONT:
	case IEEE80211_AMPDU_TX_STOP_FLUSH:
	case IEEE80211_AMPDU_TX_STOP_FLUSH_CONT:
		ieee80211_stop_tx_ba_cb_irqsafe(vif, sta->addr, tid);
		break;
	case IEEE80211_AMPDU_TX_OPERATIONAL:
		break;
	case IEEE80211_AMPDU_RX_START:
	case IEEE80211_AMPDU_RX_STOP:
		break;
	default:
		return -EOPNOTSUPP;
	}

	return 0;
}

static void mac80211_hwsim_flush(struct ieee80211_hw *hw,
				 struct ieee80211_vif *vif,
				 u32 queues, bool drop)
{
	/* Not implemented, queues only on kernel side */
}

static void hw_scan_work(struct work_struct *work)
{
	struct mac80211_hwsim_data *hwsim =
		container_of(work, struct mac80211_hwsim_data, hw_scan.work);
	struct cfg80211_scan_request *req = hwsim->hw_scan_request;
	int dwell, i;

	mutex_lock(&hwsim->mutex);
	if (hwsim->scan_chan_idx >= req->n_channels) {
		struct cfg80211_scan_info info = {
			.aborted = false,
		};

		wiphy_dbg(hwsim->hw->wiphy, "hw scan complete\n");
		ieee80211_scan_completed(hwsim->hw, &info);
		hwsim->hw_scan_request = NULL;
		hwsim->hw_scan_vif = NULL;
		hwsim->tmp_chan = NULL;
		mutex_unlock(&hwsim->mutex);
		return;
	}

	wiphy_dbg(hwsim->hw->wiphy, "hw scan %d MHz\n",
		  req->channels[hwsim->scan_chan_idx]->center_freq);

	hwsim->tmp_chan = req->channels[hwsim->scan_chan_idx];
	if (hwsim->tmp_chan->flags & (IEEE80211_CHAN_NO_IR |
				      IEEE80211_CHAN_RADAR) ||
	    !req->n_ssids) {
		dwell = 120;
	} else {
		dwell = 30;
		/* send probes */
		for (i = 0; i < req->n_ssids; i++) {
			struct sk_buff *probe;
			struct ieee80211_mgmt *mgmt;

			probe = ieee80211_probereq_get(hwsim->hw,
						       hwsim->scan_addr,
						       req->ssids[i].ssid,
						       req->ssids[i].ssid_len,
						       req->ie_len);
			if (!probe)
				continue;

			mgmt = (struct ieee80211_mgmt *) probe->data;
			memcpy(mgmt->da, req->bssid, ETH_ALEN);
			memcpy(mgmt->bssid, req->bssid, ETH_ALEN);

			if (req->ie_len)
				skb_put_data(probe, req->ie, req->ie_len);

			local_bh_disable();
			mac80211_hwsim_tx_frame(hwsim->hw, probe,
						hwsim->tmp_chan);
			local_bh_enable();
		}
	}
	ieee80211_queue_delayed_work(hwsim->hw, &hwsim->hw_scan,
				     msecs_to_jiffies(dwell));
	hwsim->survey_data[hwsim->scan_chan_idx].channel = hwsim->tmp_chan;
	hwsim->survey_data[hwsim->scan_chan_idx].start = jiffies;
	hwsim->survey_data[hwsim->scan_chan_idx].end =
		jiffies + msecs_to_jiffies(dwell);
	hwsim->scan_chan_idx++;
	mutex_unlock(&hwsim->mutex);
}

static int mac80211_hwsim_hw_scan(struct ieee80211_hw *hw,
				  struct ieee80211_vif *vif,
				  struct ieee80211_scan_request *hw_req)
{
	struct mac80211_hwsim_data *hwsim = hw->priv;
	struct cfg80211_scan_request *req = &hw_req->req;

	mutex_lock(&hwsim->mutex);
	if (WARN_ON(hwsim->tmp_chan || hwsim->hw_scan_request)) {
		mutex_unlock(&hwsim->mutex);
		return -EBUSY;
	}
	hwsim->hw_scan_request = req;
	hwsim->hw_scan_vif = vif;
	hwsim->scan_chan_idx = 0;
	if (req->flags & NL80211_SCAN_FLAG_RANDOM_ADDR)
		get_random_mask_addr(hwsim->scan_addr,
				     hw_req->req.mac_addr,
				     hw_req->req.mac_addr_mask);
	else
		memcpy(hwsim->scan_addr, vif->addr, ETH_ALEN);
	memset(hwsim->survey_data, 0, sizeof(hwsim->survey_data));
	mutex_unlock(&hwsim->mutex);

	wiphy_dbg(hw->wiphy, "hwsim hw_scan request\n");

	ieee80211_queue_delayed_work(hwsim->hw, &hwsim->hw_scan, 0);

	return 0;
}

static void mac80211_hwsim_cancel_hw_scan(struct ieee80211_hw *hw,
					  struct ieee80211_vif *vif)
{
	struct mac80211_hwsim_data *hwsim = hw->priv;
	struct cfg80211_scan_info info = {
		.aborted = true,
	};

	wiphy_dbg(hw->wiphy, "hwsim cancel_hw_scan\n");

	cancel_delayed_work_sync(&hwsim->hw_scan);

	mutex_lock(&hwsim->mutex);
	ieee80211_scan_completed(hwsim->hw, &info);
	hwsim->tmp_chan = NULL;
	hwsim->hw_scan_request = NULL;
	hwsim->hw_scan_vif = NULL;
	mutex_unlock(&hwsim->mutex);
}

static void mac80211_hwsim_sw_scan(struct ieee80211_hw *hw,
				   struct ieee80211_vif *vif,
				   const u8 *mac_addr)
{
	struct mac80211_hwsim_data *hwsim = hw->priv;

	mutex_lock(&hwsim->mutex);

	if (hwsim->scanning) {
		pr_debug("two hwsim sw_scans detected!\n");
		goto out;
	}

	pr_debug("hwsim sw_scan request, prepping stuff\n");

	memcpy(hwsim->scan_addr, mac_addr, ETH_ALEN);
	hwsim->scanning = true;
	memset(hwsim->survey_data, 0, sizeof(hwsim->survey_data));

out:
	mutex_unlock(&hwsim->mutex);
}

static void mac80211_hwsim_sw_scan_complete(struct ieee80211_hw *hw,
					    struct ieee80211_vif *vif)
{
	struct mac80211_hwsim_data *hwsim = hw->priv;

	mutex_lock(&hwsim->mutex);

	pr_debug("hwsim sw_scan_complete\n");
	hwsim->scanning = false;
	eth_zero_addr(hwsim->scan_addr);

	mutex_unlock(&hwsim->mutex);
}

static void hw_roc_start(struct work_struct *work)
{
	struct mac80211_hwsim_data *hwsim =
		container_of(work, struct mac80211_hwsim_data, roc_start.work);

	mutex_lock(&hwsim->mutex);

	wiphy_dbg(hwsim->hw->wiphy, "hwsim ROC begins\n");
	hwsim->tmp_chan = hwsim->roc_chan;
	ieee80211_ready_on_channel(hwsim->hw);

	ieee80211_queue_delayed_work(hwsim->hw, &hwsim->roc_done,
				     msecs_to_jiffies(hwsim->roc_duration));

	mutex_unlock(&hwsim->mutex);
}

static void hw_roc_done(struct work_struct *work)
{
	struct mac80211_hwsim_data *hwsim =
		container_of(work, struct mac80211_hwsim_data, roc_done.work);

	mutex_lock(&hwsim->mutex);
	ieee80211_remain_on_channel_expired(hwsim->hw);
	hwsim->tmp_chan = NULL;
	mutex_unlock(&hwsim->mutex);

	wiphy_dbg(hwsim->hw->wiphy, "hwsim ROC expired\n");
}

static int mac80211_hwsim_roc(struct ieee80211_hw *hw,
			      struct ieee80211_vif *vif,
			      struct ieee80211_channel *chan,
			      int duration,
			      enum ieee80211_roc_type type)
{
	struct mac80211_hwsim_data *hwsim = hw->priv;

	mutex_lock(&hwsim->mutex);
	if (WARN_ON(hwsim->tmp_chan || hwsim->hw_scan_request)) {
		mutex_unlock(&hwsim->mutex);
		return -EBUSY;
	}

	hwsim->roc_chan = chan;
	hwsim->roc_duration = duration;
	mutex_unlock(&hwsim->mutex);

	wiphy_dbg(hw->wiphy, "hwsim ROC (%d MHz, %d ms)\n",
		  chan->center_freq, duration);
	ieee80211_queue_delayed_work(hw, &hwsim->roc_start, HZ/50);

	return 0;
}

static int mac80211_hwsim_croc(struct ieee80211_hw *hw)
{
	struct mac80211_hwsim_data *hwsim = hw->priv;

	cancel_delayed_work_sync(&hwsim->roc_start);
	cancel_delayed_work_sync(&hwsim->roc_done);

	mutex_lock(&hwsim->mutex);
	hwsim->tmp_chan = NULL;
	mutex_unlock(&hwsim->mutex);

	wiphy_dbg(hw->wiphy, "hwsim ROC canceled\n");

	return 0;
}

static int mac80211_hwsim_add_chanctx(struct ieee80211_hw *hw,
				      struct ieee80211_chanctx_conf *ctx)
{
	hwsim_set_chanctx_magic(ctx);
	wiphy_dbg(hw->wiphy,
		  "add channel context control: %d MHz/width: %d/cfreqs:%d/%d MHz\n",
		  ctx->def.chan->center_freq, ctx->def.width,
		  ctx->def.center_freq1, ctx->def.center_freq2);
	return 0;
}

static void mac80211_hwsim_remove_chanctx(struct ieee80211_hw *hw,
					  struct ieee80211_chanctx_conf *ctx)
{
	wiphy_dbg(hw->wiphy,
		  "remove channel context control: %d MHz/width: %d/cfreqs:%d/%d MHz\n",
		  ctx->def.chan->center_freq, ctx->def.width,
		  ctx->def.center_freq1, ctx->def.center_freq2);
	hwsim_check_chanctx_magic(ctx);
	hwsim_clear_chanctx_magic(ctx);
}

static void mac80211_hwsim_change_chanctx(struct ieee80211_hw *hw,
					  struct ieee80211_chanctx_conf *ctx,
					  u32 changed)
{
	hwsim_check_chanctx_magic(ctx);
	wiphy_dbg(hw->wiphy,
		  "change channel context control: %d MHz/width: %d/cfreqs:%d/%d MHz\n",
		  ctx->def.chan->center_freq, ctx->def.width,
		  ctx->def.center_freq1, ctx->def.center_freq2);
}

static int mac80211_hwsim_assign_vif_chanctx(struct ieee80211_hw *hw,
					     struct ieee80211_vif *vif,
					     struct ieee80211_chanctx_conf *ctx)
{
	hwsim_check_magic(vif);
	hwsim_check_chanctx_magic(ctx);

	return 0;
}

static void mac80211_hwsim_unassign_vif_chanctx(struct ieee80211_hw *hw,
						struct ieee80211_vif *vif,
						struct ieee80211_chanctx_conf *ctx)
{
	hwsim_check_magic(vif);
	hwsim_check_chanctx_magic(ctx);
}

static const char mac80211_hwsim_gstrings_stats[][ETH_GSTRING_LEN] = {
	"tx_pkts_nic",
	"tx_bytes_nic",
	"rx_pkts_nic",
	"rx_bytes_nic",
	"d_tx_dropped",
	"d_tx_failed",
	"d_ps_mode",
	"d_group",
};

#define MAC80211_HWSIM_SSTATS_LEN ARRAY_SIZE(mac80211_hwsim_gstrings_stats)

static void mac80211_hwsim_get_et_strings(struct ieee80211_hw *hw,
					  struct ieee80211_vif *vif,
					  u32 sset, u8 *data)
{
	if (sset == ETH_SS_STATS)
		memcpy(data, *mac80211_hwsim_gstrings_stats,
		       sizeof(mac80211_hwsim_gstrings_stats));
}

static int mac80211_hwsim_get_et_sset_count(struct ieee80211_hw *hw,
					    struct ieee80211_vif *vif, int sset)
{
	if (sset == ETH_SS_STATS)
		return MAC80211_HWSIM_SSTATS_LEN;
	return 0;
}

static void mac80211_hwsim_get_et_stats(struct ieee80211_hw *hw,
					struct ieee80211_vif *vif,
					struct ethtool_stats *stats, u64 *data)
{
	struct mac80211_hwsim_data *ar = hw->priv;
	int i = 0;

	data[i++] = ar->tx_pkts;
	data[i++] = ar->tx_bytes;
	data[i++] = ar->rx_pkts;
	data[i++] = ar->rx_bytes;
	data[i++] = ar->tx_dropped;
	data[i++] = ar->tx_failed;
	data[i++] = ar->ps;
	data[i++] = ar->group;

	WARN_ON(i != MAC80211_HWSIM_SSTATS_LEN);
}

#define HWSIM_COMMON_OPS					\
	.tx = mac80211_hwsim_tx,				\
	.start = mac80211_hwsim_start,				\
	.stop = mac80211_hwsim_stop,				\
	.add_interface = mac80211_hwsim_add_interface,		\
	.change_interface = mac80211_hwsim_change_interface,	\
	.remove_interface = mac80211_hwsim_remove_interface,	\
	.config = mac80211_hwsim_config,			\
	.configure_filter = mac80211_hwsim_configure_filter,	\
	.bss_info_changed = mac80211_hwsim_bss_info_changed,	\
	.sta_add = mac80211_hwsim_sta_add,			\
	.sta_remove = mac80211_hwsim_sta_remove,		\
	.sta_notify = mac80211_hwsim_sta_notify,		\
	.set_tim = mac80211_hwsim_set_tim,			\
	.conf_tx = mac80211_hwsim_conf_tx,			\
	.get_survey = mac80211_hwsim_get_survey,		\
	CFG80211_TESTMODE_CMD(mac80211_hwsim_testmode_cmd)	\
	.ampdu_action = mac80211_hwsim_ampdu_action,		\
	.flush = mac80211_hwsim_flush,				\
	.get_tsf = mac80211_hwsim_get_tsf,			\
	.set_tsf = mac80211_hwsim_set_tsf,			\
	.get_et_sset_count = mac80211_hwsim_get_et_sset_count,	\
	.get_et_stats = mac80211_hwsim_get_et_stats,		\
	.get_et_strings = mac80211_hwsim_get_et_strings,

static const struct ieee80211_ops mac80211_hwsim_ops = {
	HWSIM_COMMON_OPS
	.sw_scan_start = mac80211_hwsim_sw_scan,
	.sw_scan_complete = mac80211_hwsim_sw_scan_complete,
};

static const struct ieee80211_ops mac80211_hwsim_mchan_ops = {
	HWSIM_COMMON_OPS
	.hw_scan = mac80211_hwsim_hw_scan,
	.cancel_hw_scan = mac80211_hwsim_cancel_hw_scan,
	.sw_scan_start = NULL,
	.sw_scan_complete = NULL,
	.remain_on_channel = mac80211_hwsim_roc,
	.cancel_remain_on_channel = mac80211_hwsim_croc,
	.add_chanctx = mac80211_hwsim_add_chanctx,
	.remove_chanctx = mac80211_hwsim_remove_chanctx,
	.change_chanctx = mac80211_hwsim_change_chanctx,
	.assign_vif_chanctx = mac80211_hwsim_assign_vif_chanctx,
	.unassign_vif_chanctx = mac80211_hwsim_unassign_vif_chanctx,
};

struct hwsim_new_radio_params {
	unsigned int channels;
	const char *reg_alpha2;
	const struct ieee80211_regdomain *regd;
	bool reg_strict;
	bool p2p_device;
	bool use_chanctx;
	bool destroy_on_close;
	const char *hwname;
	bool no_vif;
	const u8 *perm_addr;
	u32 iftypes;
	u32 *ciphers;
	u8 n_ciphers;
};

static void hwsim_mcast_config_msg(struct sk_buff *mcast_skb,
				   struct genl_info *info)
{
	if (info)
		genl_notify(&hwsim_genl_family, mcast_skb, info,
			    HWSIM_MCGRP_CONFIG, GFP_KERNEL);
	else
		genlmsg_multicast(&hwsim_genl_family, mcast_skb, 0,
				  HWSIM_MCGRP_CONFIG, GFP_KERNEL);
}

static int append_radio_msg(struct sk_buff *skb, int id,
			    struct hwsim_new_radio_params *param)
{
	int ret;

	ret = nla_put_u32(skb, HWSIM_ATTR_RADIO_ID, id);
	if (ret < 0)
		return ret;

	if (param->channels) {
		ret = nla_put_u32(skb, HWSIM_ATTR_CHANNELS, param->channels);
		if (ret < 0)
			return ret;
	}

	if (param->reg_alpha2) {
		ret = nla_put(skb, HWSIM_ATTR_REG_HINT_ALPHA2, 2,
			      param->reg_alpha2);
		if (ret < 0)
			return ret;
	}

	if (param->regd) {
		int i;

		for (i = 0; i < ARRAY_SIZE(hwsim_world_regdom_custom); i++) {
			if (hwsim_world_regdom_custom[i] != param->regd)
				continue;

			ret = nla_put_u32(skb, HWSIM_ATTR_REG_CUSTOM_REG, i);
			if (ret < 0)
				return ret;
			break;
		}
	}

	if (param->reg_strict) {
		ret = nla_put_flag(skb, HWSIM_ATTR_REG_STRICT_REG);
		if (ret < 0)
			return ret;
	}

	if (param->p2p_device) {
		ret = nla_put_flag(skb, HWSIM_ATTR_SUPPORT_P2P_DEVICE);
		if (ret < 0)
			return ret;
	}

	if (param->use_chanctx) {
		ret = nla_put_flag(skb, HWSIM_ATTR_USE_CHANCTX);
		if (ret < 0)
			return ret;
	}

	if (param->hwname) {
		ret = nla_put(skb, HWSIM_ATTR_RADIO_NAME,
			      strlen(param->hwname), param->hwname);
		if (ret < 0)
			return ret;
	}

	return 0;
}

static void hwsim_mcast_new_radio(int id, struct genl_info *info,
				  struct hwsim_new_radio_params *param)
{
	struct sk_buff *mcast_skb;
	void *data;

	mcast_skb = genlmsg_new(GENLMSG_DEFAULT_SIZE, GFP_KERNEL);
	if (!mcast_skb)
		return;

	data = genlmsg_put(mcast_skb, 0, 0, &hwsim_genl_family, 0,
			   HWSIM_CMD_NEW_RADIO);
	if (!data)
		goto out_err;

	if (append_radio_msg(mcast_skb, id, param) < 0)
		goto out_err;

	genlmsg_end(mcast_skb, data);

	hwsim_mcast_config_msg(mcast_skb, info);
	return;

out_err:
	nlmsg_free(mcast_skb);
}

static const struct ieee80211_sband_iftype_data he_capa_2ghz = {
	/* TODO: should we support other types, e.g., P2P?*/
	.types_mask = BIT(NL80211_IFTYPE_STATION) | BIT(NL80211_IFTYPE_AP),
	.he_cap = {
		.has_he = true,
		.he_cap_elem = {
			.mac_cap_info[0] =
				IEEE80211_HE_MAC_CAP0_HTC_HE,
			.mac_cap_info[1] =
				IEEE80211_HE_MAC_CAP1_TF_MAC_PAD_DUR_16US |
				IEEE80211_HE_MAC_CAP1_MULTI_TID_AGG_RX_QOS_8,
			.mac_cap_info[2] =
				IEEE80211_HE_MAC_CAP2_BSR |
				IEEE80211_HE_MAC_CAP2_MU_CASCADING |
				IEEE80211_HE_MAC_CAP2_ACK_EN,
			.mac_cap_info[3] =
				IEEE80211_HE_MAC_CAP3_OMI_CONTROL |
				IEEE80211_HE_MAC_CAP3_MAX_AMPDU_LEN_EXP_VHT_2,
			.mac_cap_info[4] = IEEE80211_HE_MAC_CAP4_AMDSU_IN_AMPDU,
			.phy_cap_info[1] =
				IEEE80211_HE_PHY_CAP1_PREAMBLE_PUNC_RX_MASK |
				IEEE80211_HE_PHY_CAP1_DEVICE_CLASS_A |
				IEEE80211_HE_PHY_CAP1_LDPC_CODING_IN_PAYLOAD |
				IEEE80211_HE_PHY_CAP1_MIDAMBLE_RX_TX_MAX_NSTS,
			.phy_cap_info[2] =
				IEEE80211_HE_PHY_CAP2_NDP_4x_LTF_AND_3_2US |
				IEEE80211_HE_PHY_CAP2_STBC_TX_UNDER_80MHZ |
				IEEE80211_HE_PHY_CAP2_STBC_RX_UNDER_80MHZ |
				IEEE80211_HE_PHY_CAP2_UL_MU_FULL_MU_MIMO |
				IEEE80211_HE_PHY_CAP2_UL_MU_PARTIAL_MU_MIMO,

			/* Leave all the other PHY capability bytes unset, as
			 * DCM, beam forming, RU and PPE threshold information
			 * are not supported
			 */
		},
		.he_mcs_nss_supp = {
			.rx_mcs_80 = cpu_to_le16(0xfffa),
			.tx_mcs_80 = cpu_to_le16(0xfffa),
			.rx_mcs_160 = cpu_to_le16(0xffff),
			.tx_mcs_160 = cpu_to_le16(0xffff),
			.rx_mcs_80p80 = cpu_to_le16(0xffff),
			.tx_mcs_80p80 = cpu_to_le16(0xffff),
		},
	},
};

static const struct ieee80211_sband_iftype_data he_capa_5ghz = {
	/* TODO: should we support other types, e.g., P2P?*/
	.types_mask = BIT(NL80211_IFTYPE_STATION) | BIT(NL80211_IFTYPE_AP),
	.he_cap = {
		.has_he = true,
		.he_cap_elem = {
			.mac_cap_info[0] =
				IEEE80211_HE_MAC_CAP0_HTC_HE,
			.mac_cap_info[1] =
				IEEE80211_HE_MAC_CAP1_TF_MAC_PAD_DUR_16US |
				IEEE80211_HE_MAC_CAP1_MULTI_TID_AGG_RX_QOS_8,
			.mac_cap_info[2] =
				IEEE80211_HE_MAC_CAP2_BSR |
				IEEE80211_HE_MAC_CAP2_MU_CASCADING |
				IEEE80211_HE_MAC_CAP2_ACK_EN,
			.mac_cap_info[3] =
				IEEE80211_HE_MAC_CAP3_OMI_CONTROL |
				IEEE80211_HE_MAC_CAP3_MAX_AMPDU_LEN_EXP_VHT_2,
			.mac_cap_info[4] = IEEE80211_HE_MAC_CAP4_AMDSU_IN_AMPDU,
			.phy_cap_info[0] =
				IEEE80211_HE_PHY_CAP0_CHANNEL_WIDTH_SET_40MHZ_80MHZ_IN_5G |
				IEEE80211_HE_PHY_CAP0_CHANNEL_WIDTH_SET_160MHZ_IN_5G |
				IEEE80211_HE_PHY_CAP0_CHANNEL_WIDTH_SET_80PLUS80_MHZ_IN_5G,
			.phy_cap_info[1] =
				IEEE80211_HE_PHY_CAP1_PREAMBLE_PUNC_RX_MASK |
				IEEE80211_HE_PHY_CAP1_DEVICE_CLASS_A |
				IEEE80211_HE_PHY_CAP1_LDPC_CODING_IN_PAYLOAD |
				IEEE80211_HE_PHY_CAP1_MIDAMBLE_RX_TX_MAX_NSTS,
			.phy_cap_info[2] =
				IEEE80211_HE_PHY_CAP2_NDP_4x_LTF_AND_3_2US |
				IEEE80211_HE_PHY_CAP2_STBC_TX_UNDER_80MHZ |
				IEEE80211_HE_PHY_CAP2_STBC_RX_UNDER_80MHZ |
				IEEE80211_HE_PHY_CAP2_UL_MU_FULL_MU_MIMO |
				IEEE80211_HE_PHY_CAP2_UL_MU_PARTIAL_MU_MIMO,

			/* Leave all the other PHY capability bytes unset, as
			 * DCM, beam forming, RU and PPE threshold information
			 * are not supported
			 */
		},
		.he_mcs_nss_supp = {
			.rx_mcs_80 = cpu_to_le16(0xfffa),
			.tx_mcs_80 = cpu_to_le16(0xfffa),
			.rx_mcs_160 = cpu_to_le16(0xfffa),
			.tx_mcs_160 = cpu_to_le16(0xfffa),
			.rx_mcs_80p80 = cpu_to_le16(0xfffa),
			.tx_mcs_80p80 = cpu_to_le16(0xfffa),
		},
	},
};

static void mac80211_hswim_he_capab(struct ieee80211_supported_band *sband)
{
	if (sband->band == NL80211_BAND_2GHZ)
		sband->iftype_data =
			(struct ieee80211_sband_iftype_data *)&he_capa_2ghz;
	else if (sband->band == NL80211_BAND_5GHZ)
		sband->iftype_data =
			(struct ieee80211_sband_iftype_data *)&he_capa_5ghz;
	else
		return;

	sband->n_iftype_data = 1;
}

#ifdef CONFIG_MAC80211_MESH
#define HWSIM_MESH_BIT BIT(NL80211_IFTYPE_MESH_POINT)
#else
#define HWSIM_MESH_BIT 0
#endif

#define HWSIM_DEFAULT_IF_LIMIT \
	(BIT(NL80211_IFTYPE_STATION) | \
	 BIT(NL80211_IFTYPE_P2P_CLIENT) | \
	 BIT(NL80211_IFTYPE_AP) | \
	 BIT(NL80211_IFTYPE_P2P_GO) | \
	 HWSIM_MESH_BIT)

#define HWSIM_IFTYPE_SUPPORT_MASK \
	(BIT(NL80211_IFTYPE_STATION) | \
	 BIT(NL80211_IFTYPE_AP) | \
	 BIT(NL80211_IFTYPE_P2P_CLIENT) | \
	 BIT(NL80211_IFTYPE_P2P_GO) | \
	 BIT(NL80211_IFTYPE_ADHOC) | \
	 BIT(NL80211_IFTYPE_MESH_POINT))

static int mac80211_hwsim_new_radio(struct genl_info *info,
				    struct hwsim_new_radio_params *param)
{
	int err;
	u8 addr[ETH_ALEN];
	struct mac80211_hwsim_data *data;
	struct ieee80211_hw *hw;
	enum nl80211_band band;
	const struct ieee80211_ops *ops = &mac80211_hwsim_ops;
	struct net *net;
	int idx;
	int n_limits = 0;

	if (WARN_ON(param->channels > 1 && !param->use_chanctx))
		return -EINVAL;

	spin_lock_bh(&hwsim_radio_lock);
	idx = hwsim_radio_idx++;
	spin_unlock_bh(&hwsim_radio_lock);

	if (param->use_chanctx)
		ops = &mac80211_hwsim_mchan_ops;
	hw = ieee80211_alloc_hw_nm(sizeof(*data), ops, param->hwname);
	if (!hw) {
		pr_debug("mac80211_hwsim: ieee80211_alloc_hw failed\n");
		err = -ENOMEM;
		goto failed;
	}

	/* ieee80211_alloc_hw_nm may have used a default name */
	param->hwname = wiphy_name(hw->wiphy);

	if (info)
		net = genl_info_net(info);
	else
		net = &init_net;
	wiphy_net_set(hw->wiphy, net);

	data = hw->priv;
	data->hw = hw;

	data->dev = device_create(hwsim_class, NULL, 0, hw, "hwsim%d", idx);
	if (IS_ERR(data->dev)) {
		printk(KERN_DEBUG
		       "mac80211_hwsim: device_create failed (%ld)\n",
		       PTR_ERR(data->dev));
		err = -ENOMEM;
		goto failed_drvdata;
	}
	data->dev->driver = &mac80211_hwsim_driver.driver;
	err = device_bind_driver(data->dev);
	if (err != 0) {
		pr_debug("mac80211_hwsim: device_bind_driver failed (%d)\n",
		       err);
		goto failed_bind;
	}

	skb_queue_head_init(&data->pending);

	SET_IEEE80211_DEV(hw, data->dev);
	if (!param->perm_addr) {
		eth_zero_addr(addr);
		addr[0] = 0x02;
		addr[3] = idx >> 8;
		addr[4] = idx;
		memcpy(data->addresses[0].addr, addr, ETH_ALEN);
		/* Why need here second address ? */
		memcpy(data->addresses[1].addr, addr, ETH_ALEN);
		data->addresses[1].addr[0] |= 0x40;
		hw->wiphy->n_addresses = 2;
		hw->wiphy->addresses = data->addresses;
		/* possible address clash is checked at hash table insertion */
	} else {
		memcpy(data->addresses[0].addr, param->perm_addr, ETH_ALEN);
		/* compatibility with automatically generated mac addr */
		memcpy(data->addresses[1].addr, param->perm_addr, ETH_ALEN);
		hw->wiphy->n_addresses = 2;
		hw->wiphy->addresses = data->addresses;
	}

	data->channels = param->channels;
	data->use_chanctx = param->use_chanctx;
	data->idx = idx;
	data->destroy_on_close = param->destroy_on_close;
	if (info)
		data->portid = info->snd_portid;

	/* setup interface limits, only on interface types we support */
	if (param->iftypes & BIT(NL80211_IFTYPE_ADHOC)) {
		data->if_limits[n_limits].max = 1;
		data->if_limits[n_limits].types = BIT(NL80211_IFTYPE_ADHOC);
		n_limits++;
	}

	if (param->iftypes & HWSIM_DEFAULT_IF_LIMIT) {
		data->if_limits[n_limits].max = 2048;
		/*
		 * For this case, we may only support a subset of
		 * HWSIM_DEFAULT_IF_LIMIT, therefore we only want to add the
		 * bits that both param->iftype & HWSIM_DEFAULT_IF_LIMIT have.
		 */
		data->if_limits[n_limits].types =
					HWSIM_DEFAULT_IF_LIMIT & param->iftypes;
		n_limits++;
	}

	if (param->iftypes & BIT(NL80211_IFTYPE_P2P_DEVICE)) {
		data->if_limits[n_limits].max = 1;
		data->if_limits[n_limits].types =
						BIT(NL80211_IFTYPE_P2P_DEVICE);
		n_limits++;
	}

	if (data->use_chanctx) {
		hw->wiphy->max_scan_ssids = 255;
		hw->wiphy->max_scan_ie_len = IEEE80211_MAX_DATA_LEN;
		hw->wiphy->max_remain_on_channel_duration = 1000;
		data->if_combination.radar_detect_widths = 0;
		data->if_combination.num_different_channels = data->channels;
	} else {
		data->if_combination.num_different_channels = 1;
		data->if_combination.radar_detect_widths =
					BIT(NL80211_CHAN_WIDTH_20_NOHT) |
					BIT(NL80211_CHAN_WIDTH_20) |
					BIT(NL80211_CHAN_WIDTH_40) |
					BIT(NL80211_CHAN_WIDTH_80) |
					BIT(NL80211_CHAN_WIDTH_160);
	}

<<<<<<< HEAD
=======
	if (!n_limits) {
		err = -EINVAL;
		goto failed_hw;
	}

>>>>>>> f17b5f06
	data->if_combination.n_limits = n_limits;
	data->if_combination.max_interfaces = 2048;
	data->if_combination.limits = data->if_limits;

	hw->wiphy->iface_combinations = &data->if_combination;
	hw->wiphy->n_iface_combinations = 1;

	if (param->ciphers) {
		memcpy(data->ciphers, param->ciphers,
		       param->n_ciphers * sizeof(u32));
		hw->wiphy->cipher_suites = data->ciphers;
		hw->wiphy->n_cipher_suites = param->n_ciphers;
	}

	INIT_DELAYED_WORK(&data->roc_start, hw_roc_start);
	INIT_DELAYED_WORK(&data->roc_done, hw_roc_done);
	INIT_DELAYED_WORK(&data->hw_scan, hw_scan_work);

	hw->queues = 5;
	hw->offchannel_tx_hw_queue = 4;

	ieee80211_hw_set(hw, SUPPORT_FAST_XMIT);
	ieee80211_hw_set(hw, CHANCTX_STA_CSA);
	ieee80211_hw_set(hw, SUPPORTS_HT_CCK_RATES);
	ieee80211_hw_set(hw, QUEUE_CONTROL);
	ieee80211_hw_set(hw, WANT_MONITOR_VIF);
	ieee80211_hw_set(hw, AMPDU_AGGREGATION);
	ieee80211_hw_set(hw, MFP_CAPABLE);
	ieee80211_hw_set(hw, SIGNAL_DBM);
	ieee80211_hw_set(hw, SUPPORTS_PS);
	ieee80211_hw_set(hw, TDLS_WIDER_BW);
	if (rctbl)
		ieee80211_hw_set(hw, SUPPORTS_RC_TABLE);

	hw->wiphy->flags |= WIPHY_FLAG_SUPPORTS_TDLS |
			    WIPHY_FLAG_HAS_REMAIN_ON_CHANNEL |
			    WIPHY_FLAG_AP_UAPSD |
			    WIPHY_FLAG_HAS_CHANNEL_SWITCH;
	hw->wiphy->features |= NL80211_FEATURE_ACTIVE_MONITOR |
			       NL80211_FEATURE_AP_MODE_CHAN_WIDTH_CHANGE |
			       NL80211_FEATURE_STATIC_SMPS |
			       NL80211_FEATURE_DYNAMIC_SMPS |
			       NL80211_FEATURE_SCAN_RANDOM_MAC_ADDR;
	wiphy_ext_feature_set(hw->wiphy, NL80211_EXT_FEATURE_VHT_IBSS);

	hw->wiphy->interface_modes = param->iftypes;

	/* ask mac80211 to reserve space for magic */
	hw->vif_data_size = sizeof(struct hwsim_vif_priv);
	hw->sta_data_size = sizeof(struct hwsim_sta_priv);
	hw->chanctx_data_size = sizeof(struct hwsim_chanctx_priv);

	memcpy(data->channels_2ghz, hwsim_channels_2ghz,
		sizeof(hwsim_channels_2ghz));
	memcpy(data->channels_5ghz, hwsim_channels_5ghz,
		sizeof(hwsim_channels_5ghz));
	memcpy(data->rates, hwsim_rates, sizeof(hwsim_rates));

	for (band = NL80211_BAND_2GHZ; band < NUM_NL80211_BANDS; band++) {
		struct ieee80211_supported_band *sband = &data->bands[band];

		sband->band = band;

		switch (band) {
		case NL80211_BAND_2GHZ:
			sband->channels = data->channels_2ghz;
			sband->n_channels = ARRAY_SIZE(hwsim_channels_2ghz);
			sband->bitrates = data->rates;
			sband->n_bitrates = ARRAY_SIZE(hwsim_rates);
			break;
		case NL80211_BAND_5GHZ:
			sband->channels = data->channels_5ghz;
			sband->n_channels = ARRAY_SIZE(hwsim_channels_5ghz);
			sband->bitrates = data->rates + 4;
			sband->n_bitrates = ARRAY_SIZE(hwsim_rates) - 4;

			sband->vht_cap.vht_supported = true;
			sband->vht_cap.cap =
				IEEE80211_VHT_CAP_MAX_MPDU_LENGTH_11454 |
				IEEE80211_VHT_CAP_SUPP_CHAN_WIDTH_160_80PLUS80MHZ |
				IEEE80211_VHT_CAP_RXLDPC |
				IEEE80211_VHT_CAP_SHORT_GI_80 |
				IEEE80211_VHT_CAP_SHORT_GI_160 |
				IEEE80211_VHT_CAP_TXSTBC |
				IEEE80211_VHT_CAP_RXSTBC_4 |
				IEEE80211_VHT_CAP_MAX_A_MPDU_LENGTH_EXPONENT_MASK;
			sband->vht_cap.vht_mcs.rx_mcs_map =
				cpu_to_le16(IEEE80211_VHT_MCS_SUPPORT_0_9 << 0 |
					    IEEE80211_VHT_MCS_SUPPORT_0_9 << 2 |
					    IEEE80211_VHT_MCS_SUPPORT_0_9 << 4 |
					    IEEE80211_VHT_MCS_SUPPORT_0_9 << 6 |
					    IEEE80211_VHT_MCS_SUPPORT_0_9 << 8 |
					    IEEE80211_VHT_MCS_SUPPORT_0_9 << 10 |
					    IEEE80211_VHT_MCS_SUPPORT_0_9 << 12 |
					    IEEE80211_VHT_MCS_SUPPORT_0_9 << 14);
			sband->vht_cap.vht_mcs.tx_mcs_map =
				sband->vht_cap.vht_mcs.rx_mcs_map;
			break;
		default:
			continue;
		}

		sband->ht_cap.ht_supported = true;
		sband->ht_cap.cap = IEEE80211_HT_CAP_SUP_WIDTH_20_40 |
				    IEEE80211_HT_CAP_GRN_FLD |
				    IEEE80211_HT_CAP_SGI_20 |
				    IEEE80211_HT_CAP_SGI_40 |
				    IEEE80211_HT_CAP_DSSSCCK40;
		sband->ht_cap.ampdu_factor = 0x3;
		sband->ht_cap.ampdu_density = 0x6;
		memset(&sband->ht_cap.mcs, 0,
		       sizeof(sband->ht_cap.mcs));
		sband->ht_cap.mcs.rx_mask[0] = 0xff;
		sband->ht_cap.mcs.rx_mask[1] = 0xff;
		sband->ht_cap.mcs.tx_params = IEEE80211_HT_MCS_TX_DEFINED;

		mac80211_hswim_he_capab(sband);

		hw->wiphy->bands[band] = sband;
	}

	/* By default all radios belong to the first group */
	data->group = 1;
	mutex_init(&data->mutex);

	data->netgroup = hwsim_net_get_netgroup(net);
	data->wmediumd = hwsim_net_get_wmediumd(net);

	/* Enable frame retransmissions for lossy channels */
	hw->max_rates = 4;
	hw->max_rate_tries = 11;

	hw->wiphy->vendor_commands = mac80211_hwsim_vendor_commands;
	hw->wiphy->n_vendor_commands =
		ARRAY_SIZE(mac80211_hwsim_vendor_commands);
	hw->wiphy->vendor_events = mac80211_hwsim_vendor_events;
	hw->wiphy->n_vendor_events = ARRAY_SIZE(mac80211_hwsim_vendor_events);

	if (param->reg_strict)
		hw->wiphy->regulatory_flags |= REGULATORY_STRICT_REG;
	if (param->regd) {
		data->regd = param->regd;
		hw->wiphy->regulatory_flags |= REGULATORY_CUSTOM_REG;
		wiphy_apply_custom_regulatory(hw->wiphy, param->regd);
		/* give the regulatory workqueue a chance to run */
		schedule_timeout_interruptible(1);
	}

	if (param->no_vif)
		ieee80211_hw_set(hw, NO_AUTO_VIF);

	wiphy_ext_feature_set(hw->wiphy, NL80211_EXT_FEATURE_CQM_RSSI_LIST);

	tasklet_hrtimer_init(&data->beacon_timer,
			     mac80211_hwsim_beacon,
			     CLOCK_MONOTONIC, HRTIMER_MODE_ABS);

	err = ieee80211_register_hw(hw);
	if (err < 0) {
		pr_debug("mac80211_hwsim: ieee80211_register_hw failed (%d)\n",
		       err);
		goto failed_hw;
	}

	wiphy_dbg(hw->wiphy, "hwaddr %pM registered\n", hw->wiphy->perm_addr);

	if (param->reg_alpha2) {
		data->alpha2[0] = param->reg_alpha2[0];
		data->alpha2[1] = param->reg_alpha2[1];
		regulatory_hint(hw->wiphy, param->reg_alpha2);
	}

	data->debugfs = debugfs_create_dir("hwsim", hw->wiphy->debugfsdir);
	debugfs_create_file("ps", 0666, data->debugfs, data, &hwsim_fops_ps);
	debugfs_create_file("group", 0666, data->debugfs, data,
			    &hwsim_fops_group);
	if (!data->use_chanctx)
		debugfs_create_file("dfs_simulate_radar", 0222,
				    data->debugfs,
				    data, &hwsim_simulate_radar);

	spin_lock_bh(&hwsim_radio_lock);
	err = rhashtable_insert_fast(&hwsim_radios_rht, &data->rht,
				     hwsim_rht_params);
	if (err < 0) {
		if (info) {
			GENL_SET_ERR_MSG(info, "perm addr already present");
			NL_SET_BAD_ATTR(info->extack,
					info->attrs[HWSIM_ATTR_PERM_ADDR]);
		}
		spin_unlock_bh(&hwsim_radio_lock);
		goto failed_final_insert;
	}

	list_add_tail(&data->list, &hwsim_radios);
	hwsim_radios_generation++;
	spin_unlock_bh(&hwsim_radio_lock);

	hwsim_mcast_new_radio(idx, info, param);

	return idx;

failed_final_insert:
	debugfs_remove_recursive(data->debugfs);
	ieee80211_unregister_hw(data->hw);
failed_hw:
	device_release_driver(data->dev);
failed_bind:
	device_unregister(data->dev);
failed_drvdata:
	ieee80211_free_hw(hw);
failed:
	return err;
}

static void hwsim_mcast_del_radio(int id, const char *hwname,
				  struct genl_info *info)
{
	struct sk_buff *skb;
	void *data;
	int ret;

	skb = genlmsg_new(GENLMSG_DEFAULT_SIZE, GFP_KERNEL);
	if (!skb)
		return;

	data = genlmsg_put(skb, 0, 0, &hwsim_genl_family, 0,
			   HWSIM_CMD_DEL_RADIO);
	if (!data)
		goto error;

	ret = nla_put_u32(skb, HWSIM_ATTR_RADIO_ID, id);
	if (ret < 0)
		goto error;

	ret = nla_put(skb, HWSIM_ATTR_RADIO_NAME, strlen(hwname),
		      hwname);
	if (ret < 0)
		goto error;

	genlmsg_end(skb, data);

	hwsim_mcast_config_msg(skb, info);

	return;

error:
	nlmsg_free(skb);
}

static void mac80211_hwsim_del_radio(struct mac80211_hwsim_data *data,
				     const char *hwname,
				     struct genl_info *info)
{
	hwsim_mcast_del_radio(data->idx, hwname, info);
	debugfs_remove_recursive(data->debugfs);
	ieee80211_unregister_hw(data->hw);
	device_release_driver(data->dev);
	device_unregister(data->dev);
	ieee80211_free_hw(data->hw);
}

static int mac80211_hwsim_get_radio(struct sk_buff *skb,
				    struct mac80211_hwsim_data *data,
				    u32 portid, u32 seq,
				    struct netlink_callback *cb, int flags)
{
	void *hdr;
	struct hwsim_new_radio_params param = { };
	int res = -EMSGSIZE;

	hdr = genlmsg_put(skb, portid, seq, &hwsim_genl_family, flags,
			  HWSIM_CMD_GET_RADIO);
	if (!hdr)
		return -EMSGSIZE;

	if (cb)
		genl_dump_check_consistent(cb, hdr);

	if (data->alpha2[0] && data->alpha2[1])
		param.reg_alpha2 = data->alpha2;

	param.reg_strict = !!(data->hw->wiphy->regulatory_flags &
					REGULATORY_STRICT_REG);
	param.p2p_device = !!(data->hw->wiphy->interface_modes &
					BIT(NL80211_IFTYPE_P2P_DEVICE));
	param.use_chanctx = data->use_chanctx;
	param.regd = data->regd;
	param.channels = data->channels;
	param.hwname = wiphy_name(data->hw->wiphy);

	res = append_radio_msg(skb, data->idx, &param);
	if (res < 0)
		goto out_err;

	genlmsg_end(skb, hdr);
	return 0;

out_err:
	genlmsg_cancel(skb, hdr);
	return res;
}

static void mac80211_hwsim_free(void)
{
	struct mac80211_hwsim_data *data;

	spin_lock_bh(&hwsim_radio_lock);
	while ((data = list_first_entry_or_null(&hwsim_radios,
						struct mac80211_hwsim_data,
						list))) {
		list_del(&data->list);
		spin_unlock_bh(&hwsim_radio_lock);
		mac80211_hwsim_del_radio(data, wiphy_name(data->hw->wiphy),
					 NULL);
		spin_lock_bh(&hwsim_radio_lock);
	}
	spin_unlock_bh(&hwsim_radio_lock);
	class_destroy(hwsim_class);
}

static const struct net_device_ops hwsim_netdev_ops = {
	.ndo_start_xmit 	= hwsim_mon_xmit,
	.ndo_set_mac_address 	= eth_mac_addr,
	.ndo_validate_addr	= eth_validate_addr,
};

static void hwsim_mon_setup(struct net_device *dev)
{
	dev->netdev_ops = &hwsim_netdev_ops;
	dev->needs_free_netdev = true;
	ether_setup(dev);
	dev->priv_flags |= IFF_NO_QUEUE;
	dev->type = ARPHRD_IEEE80211_RADIOTAP;
	eth_zero_addr(dev->dev_addr);
	dev->dev_addr[0] = 0x12;
}

static struct mac80211_hwsim_data *get_hwsim_data_ref_from_addr(const u8 *addr)
{
	return rhashtable_lookup_fast(&hwsim_radios_rht,
				      addr,
				      hwsim_rht_params);
}

static void hwsim_register_wmediumd(struct net *net, u32 portid)
{
	struct mac80211_hwsim_data *data;

	hwsim_net_set_wmediumd(net, portid);

	spin_lock_bh(&hwsim_radio_lock);
	list_for_each_entry(data, &hwsim_radios, list) {
		if (data->netgroup == hwsim_net_get_netgroup(net))
			data->wmediumd = portid;
	}
	spin_unlock_bh(&hwsim_radio_lock);
}

static int hwsim_tx_info_frame_received_nl(struct sk_buff *skb_2,
					   struct genl_info *info)
{

	struct ieee80211_hdr *hdr;
	struct mac80211_hwsim_data *data2;
	struct ieee80211_tx_info *txi;
	struct hwsim_tx_rate *tx_attempts;
	u64 ret_skb_cookie;
	struct sk_buff *skb, *tmp;
	const u8 *src;
	unsigned int hwsim_flags;
	int i;
	bool found = false;

	if (!info->attrs[HWSIM_ATTR_ADDR_TRANSMITTER] ||
	    !info->attrs[HWSIM_ATTR_FLAGS] ||
	    !info->attrs[HWSIM_ATTR_COOKIE] ||
	    !info->attrs[HWSIM_ATTR_SIGNAL] ||
	    !info->attrs[HWSIM_ATTR_TX_INFO])
		goto out;

	src = (void *)nla_data(info->attrs[HWSIM_ATTR_ADDR_TRANSMITTER]);
	hwsim_flags = nla_get_u32(info->attrs[HWSIM_ATTR_FLAGS]);
	ret_skb_cookie = nla_get_u64(info->attrs[HWSIM_ATTR_COOKIE]);

	data2 = get_hwsim_data_ref_from_addr(src);
	if (!data2)
		goto out;

	if (hwsim_net_get_netgroup(genl_info_net(info)) != data2->netgroup)
		goto out;

	if (info->snd_portid != data2->wmediumd)
		goto out;

	/* look for the skb matching the cookie passed back from user */
	skb_queue_walk_safe(&data2->pending, skb, tmp) {
		u64 skb_cookie;

		txi = IEEE80211_SKB_CB(skb);
		skb_cookie = (u64)(uintptr_t)txi->rate_driver_data[0];

		if (skb_cookie == ret_skb_cookie) {
			skb_unlink(skb, &data2->pending);
			found = true;
			break;
		}
	}

	/* not found */
	if (!found)
		goto out;

	/* Tx info received because the frame was broadcasted on user space,
	 so we get all the necessary info: tx attempts and skb control buff */

	tx_attempts = (struct hwsim_tx_rate *)nla_data(
		       info->attrs[HWSIM_ATTR_TX_INFO]);

	/* now send back TX status */
	txi = IEEE80211_SKB_CB(skb);

	ieee80211_tx_info_clear_status(txi);

	for (i = 0; i < IEEE80211_TX_MAX_RATES; i++) {
		txi->status.rates[i].idx = tx_attempts[i].idx;
		txi->status.rates[i].count = tx_attempts[i].count;
	}

	txi->status.ack_signal = nla_get_u32(info->attrs[HWSIM_ATTR_SIGNAL]);

	if (!(hwsim_flags & HWSIM_TX_CTL_NO_ACK) &&
	   (hwsim_flags & HWSIM_TX_STAT_ACK)) {
		if (skb->len >= 16) {
			hdr = (struct ieee80211_hdr *) skb->data;
			mac80211_hwsim_monitor_ack(data2->channel,
						   hdr->addr2);
		}
		txi->flags |= IEEE80211_TX_STAT_ACK;
	}
	ieee80211_tx_status_irqsafe(data2->hw, skb);
	return 0;
out:
	return -EINVAL;

}

static int hwsim_cloned_frame_received_nl(struct sk_buff *skb_2,
					  struct genl_info *info)
{
	struct mac80211_hwsim_data *data2;
	struct ieee80211_rx_status rx_status;
	const u8 *dst;
	int frame_data_len;
	void *frame_data;
	struct sk_buff *skb = NULL;

	if (!info->attrs[HWSIM_ATTR_ADDR_RECEIVER] ||
	    !info->attrs[HWSIM_ATTR_FRAME] ||
	    !info->attrs[HWSIM_ATTR_RX_RATE] ||
	    !info->attrs[HWSIM_ATTR_SIGNAL])
		goto out;

	dst = (void *)nla_data(info->attrs[HWSIM_ATTR_ADDR_RECEIVER]);
	frame_data_len = nla_len(info->attrs[HWSIM_ATTR_FRAME]);
	frame_data = (void *)nla_data(info->attrs[HWSIM_ATTR_FRAME]);

	/* Allocate new skb here */
	skb = alloc_skb(frame_data_len, GFP_KERNEL);
	if (skb == NULL)
		goto err;

	if (frame_data_len > IEEE80211_MAX_DATA_LEN)
		goto err;

	/* Copy the data */
	skb_put_data(skb, frame_data, frame_data_len);

	data2 = get_hwsim_data_ref_from_addr(dst);
	if (!data2)
		goto out;

	if (hwsim_net_get_netgroup(genl_info_net(info)) != data2->netgroup)
		goto out;

	if (info->snd_portid != data2->wmediumd)
		goto out;

	/* check if radio is configured properly */

	if (data2->idle || !data2->started)
		goto out;

	/* A frame is received from user space */
	memset(&rx_status, 0, sizeof(rx_status));
	if (info->attrs[HWSIM_ATTR_FREQ]) {
		/* throw away off-channel packets, but allow both the temporary
		 * ("hw" scan/remain-on-channel) and regular channel, since the
		 * internal datapath also allows this
		 */
		mutex_lock(&data2->mutex);
		rx_status.freq = nla_get_u32(info->attrs[HWSIM_ATTR_FREQ]);

		if (rx_status.freq != data2->channel->center_freq &&
		    (!data2->tmp_chan ||
		     rx_status.freq != data2->tmp_chan->center_freq)) {
			mutex_unlock(&data2->mutex);
			goto out;
		}
		mutex_unlock(&data2->mutex);
	} else {
		rx_status.freq = data2->channel->center_freq;
	}

	rx_status.band = data2->channel->band;
	rx_status.rate_idx = nla_get_u32(info->attrs[HWSIM_ATTR_RX_RATE]);
	rx_status.signal = nla_get_u32(info->attrs[HWSIM_ATTR_SIGNAL]);

	memcpy(IEEE80211_SKB_RXCB(skb), &rx_status, sizeof(rx_status));
	data2->rx_pkts++;
	data2->rx_bytes += skb->len;
	ieee80211_rx_irqsafe(data2->hw, skb);

	return 0;
err:
	pr_debug("mac80211_hwsim: error occurred in %s\n", __func__);
out:
	dev_kfree_skb(skb);
	return -EINVAL;
}

static int hwsim_register_received_nl(struct sk_buff *skb_2,
				      struct genl_info *info)
{
	struct net *net = genl_info_net(info);
	struct mac80211_hwsim_data *data;
	int chans = 1;

	spin_lock_bh(&hwsim_radio_lock);
	list_for_each_entry(data, &hwsim_radios, list)
		chans = max(chans, data->channels);
	spin_unlock_bh(&hwsim_radio_lock);

	/* In the future we should revise the userspace API and allow it
	 * to set a flag that it does support multi-channel, then we can
	 * let this pass conditionally on the flag.
	 * For current userspace, prohibit it since it won't work right.
	 */
	if (chans > 1)
		return -EOPNOTSUPP;

	if (hwsim_net_get_wmediumd(net))
		return -EBUSY;

	hwsim_register_wmediumd(net, info->snd_portid);

	pr_debug("mac80211_hwsim: received a REGISTER, "
	       "switching to wmediumd mode with pid %d\n", info->snd_portid);

	return 0;
}

/* ensures ciphers only include ciphers listed in 'hwsim_ciphers' array */
static bool hwsim_known_ciphers(const u32 *ciphers, int n_ciphers)
{
	int i;

	for (i = 0; i < n_ciphers; i++) {
		int j;
		int found = 0;

		for (j = 0; j < ARRAY_SIZE(hwsim_ciphers); j++) {
			if (ciphers[i] == hwsim_ciphers[j]) {
				found = 1;
				break;
			}
		}

		if (!found)
			return false;
	}

	return true;
}

static int hwsim_new_radio_nl(struct sk_buff *msg, struct genl_info *info)
{
	struct hwsim_new_radio_params param = { 0 };
	const char *hwname = NULL;
	int ret;

	param.reg_strict = info->attrs[HWSIM_ATTR_REG_STRICT_REG];
	param.p2p_device = info->attrs[HWSIM_ATTR_SUPPORT_P2P_DEVICE];
	param.channels = channels;
	param.destroy_on_close =
		info->attrs[HWSIM_ATTR_DESTROY_RADIO_ON_CLOSE];

	if (info->attrs[HWSIM_ATTR_CHANNELS])
		param.channels = nla_get_u32(info->attrs[HWSIM_ATTR_CHANNELS]);

	if (param.channels < 1) {
		GENL_SET_ERR_MSG(info, "must have at least one channel");
		return -EINVAL;
	}

	if (param.channels > CFG80211_MAX_NUM_DIFFERENT_CHANNELS) {
		GENL_SET_ERR_MSG(info, "too many channels specified");
		return -EINVAL;
	}

	if (info->attrs[HWSIM_ATTR_NO_VIF])
		param.no_vif = true;

	if (info->attrs[HWSIM_ATTR_USE_CHANCTX])
		param.use_chanctx = true;
	else
		param.use_chanctx = (param.channels > 1);

	if (info->attrs[HWSIM_ATTR_REG_HINT_ALPHA2])
		param.reg_alpha2 =
			nla_data(info->attrs[HWSIM_ATTR_REG_HINT_ALPHA2]);

	if (info->attrs[HWSIM_ATTR_REG_CUSTOM_REG]) {
		u32 idx = nla_get_u32(info->attrs[HWSIM_ATTR_REG_CUSTOM_REG]);

		if (idx >= ARRAY_SIZE(hwsim_world_regdom_custom))
			return -EINVAL;

		idx = array_index_nospec(idx,
					 ARRAY_SIZE(hwsim_world_regdom_custom));
		param.regd = hwsim_world_regdom_custom[idx];
	}

	if (info->attrs[HWSIM_ATTR_PERM_ADDR]) {
		if (!is_valid_ether_addr(
				nla_data(info->attrs[HWSIM_ATTR_PERM_ADDR]))) {
			GENL_SET_ERR_MSG(info,"MAC is no valid source addr");
			NL_SET_BAD_ATTR(info->extack,
					info->attrs[HWSIM_ATTR_PERM_ADDR]);
			return -EINVAL;
		}

		param.perm_addr = nla_data(info->attrs[HWSIM_ATTR_PERM_ADDR]);
	}

	if (info->attrs[HWSIM_ATTR_IFTYPE_SUPPORT]) {
		param.iftypes =
			nla_get_u32(info->attrs[HWSIM_ATTR_IFTYPE_SUPPORT]);

		if (param.iftypes & ~HWSIM_IFTYPE_SUPPORT_MASK) {
			NL_SET_ERR_MSG_ATTR(info->extack,
					    info->attrs[HWSIM_ATTR_IFTYPE_SUPPORT],
					    "cannot support more iftypes than kernel");
			return -EINVAL;
		}
	} else {
		param.iftypes = HWSIM_IFTYPE_SUPPORT_MASK;
	}

	/* ensure both flag and iftype support is honored */
	if (param.p2p_device ||
	    param.iftypes & BIT(NL80211_IFTYPE_P2P_DEVICE)) {
		param.iftypes |= BIT(NL80211_IFTYPE_P2P_DEVICE);
		param.p2p_device = true;
	}

	if (info->attrs[HWSIM_ATTR_CIPHER_SUPPORT]) {
		u32 len = nla_len(info->attrs[HWSIM_ATTR_CIPHER_SUPPORT]);

		param.ciphers =
			nla_data(info->attrs[HWSIM_ATTR_CIPHER_SUPPORT]);

		if (len % sizeof(u32)) {
			NL_SET_ERR_MSG_ATTR(info->extack,
					    info->attrs[HWSIM_ATTR_CIPHER_SUPPORT],
					    "bad cipher list length");
			return -EINVAL;
		}

		param.n_ciphers = len / sizeof(u32);

		if (param.n_ciphers > ARRAY_SIZE(hwsim_ciphers)) {
			NL_SET_ERR_MSG_ATTR(info->extack,
					    info->attrs[HWSIM_ATTR_CIPHER_SUPPORT],
					    "too many ciphers specified");
			return -EINVAL;
		}

		if (!hwsim_known_ciphers(param.ciphers, param.n_ciphers)) {
			NL_SET_ERR_MSG_ATTR(info->extack,
					    info->attrs[HWSIM_ATTR_CIPHER_SUPPORT],
					    "unsupported ciphers specified");
			return -EINVAL;
		}
	}

	if (info->attrs[HWSIM_ATTR_RADIO_NAME]) {
		hwname = kasprintf(GFP_KERNEL, "%.*s",
				   nla_len(info->attrs[HWSIM_ATTR_RADIO_NAME]),
				   (char *)nla_data(info->attrs[HWSIM_ATTR_RADIO_NAME]));
		if (!hwname)
			return -ENOMEM;
		param.hwname = hwname;
	}

	ret = mac80211_hwsim_new_radio(info, &param);
	kfree(hwname);
	return ret;
}

static int hwsim_del_radio_nl(struct sk_buff *msg, struct genl_info *info)
{
	struct mac80211_hwsim_data *data;
	s64 idx = -1;
	const char *hwname = NULL;

	if (info->attrs[HWSIM_ATTR_RADIO_ID]) {
		idx = nla_get_u32(info->attrs[HWSIM_ATTR_RADIO_ID]);
	} else if (info->attrs[HWSIM_ATTR_RADIO_NAME]) {
		hwname = kasprintf(GFP_KERNEL, "%.*s",
				   nla_len(info->attrs[HWSIM_ATTR_RADIO_NAME]),
				   (char *)nla_data(info->attrs[HWSIM_ATTR_RADIO_NAME]));
		if (!hwname)
			return -ENOMEM;
	} else
		return -EINVAL;

	spin_lock_bh(&hwsim_radio_lock);
	list_for_each_entry(data, &hwsim_radios, list) {
		if (idx >= 0) {
			if (data->idx != idx)
				continue;
		} else {
			if (!hwname ||
			    strcmp(hwname, wiphy_name(data->hw->wiphy)))
				continue;
		}

		if (!net_eq(wiphy_net(data->hw->wiphy), genl_info_net(info)))
			continue;

		list_del(&data->list);
		rhashtable_remove_fast(&hwsim_radios_rht, &data->rht,
				       hwsim_rht_params);
		hwsim_radios_generation++;
		spin_unlock_bh(&hwsim_radio_lock);
		mac80211_hwsim_del_radio(data, wiphy_name(data->hw->wiphy),
					 info);
		kfree(hwname);
		return 0;
	}
	spin_unlock_bh(&hwsim_radio_lock);

	kfree(hwname);
	return -ENODEV;
}

static int hwsim_get_radio_nl(struct sk_buff *msg, struct genl_info *info)
{
	struct mac80211_hwsim_data *data;
	struct sk_buff *skb;
	int idx, res = -ENODEV;

	if (!info->attrs[HWSIM_ATTR_RADIO_ID])
		return -EINVAL;
	idx = nla_get_u32(info->attrs[HWSIM_ATTR_RADIO_ID]);

	spin_lock_bh(&hwsim_radio_lock);
	list_for_each_entry(data, &hwsim_radios, list) {
		if (data->idx != idx)
			continue;

		if (!net_eq(wiphy_net(data->hw->wiphy), genl_info_net(info)))
			continue;

		skb = nlmsg_new(NLMSG_DEFAULT_SIZE, GFP_ATOMIC);
		if (!skb) {
			res = -ENOMEM;
			goto out_err;
		}

		res = mac80211_hwsim_get_radio(skb, data, info->snd_portid,
					       info->snd_seq, NULL, 0);
		if (res < 0) {
			nlmsg_free(skb);
			goto out_err;
		}

		genlmsg_reply(skb, info);
		break;
	}

out_err:
	spin_unlock_bh(&hwsim_radio_lock);

	return res;
}

static int hwsim_dump_radio_nl(struct sk_buff *skb,
			       struct netlink_callback *cb)
{
	int last_idx = cb->args[0] - 1;
	struct mac80211_hwsim_data *data = NULL;
	int res = 0;
	void *hdr;

	spin_lock_bh(&hwsim_radio_lock);
	cb->seq = hwsim_radios_generation;

	if (last_idx >= hwsim_radio_idx-1)
		goto done;

	list_for_each_entry(data, &hwsim_radios, list) {
		if (data->idx <= last_idx)
			continue;

		if (!net_eq(wiphy_net(data->hw->wiphy), sock_net(skb->sk)))
			continue;

		res = mac80211_hwsim_get_radio(skb, data,
					       NETLINK_CB(cb->skb).portid,
					       cb->nlh->nlmsg_seq, cb,
					       NLM_F_MULTI);
		if (res < 0)
			break;

		last_idx = data->idx;
	}

	cb->args[0] = last_idx + 1;

	/* list changed, but no new element sent, set interrupted flag */
	if (skb->len == 0 && cb->prev_seq && cb->seq != cb->prev_seq) {
		hdr = genlmsg_put(skb, NETLINK_CB(cb->skb).portid,
				  cb->nlh->nlmsg_seq, &hwsim_genl_family,
				  NLM_F_MULTI, HWSIM_CMD_GET_RADIO);
		if (!hdr)
			res = -EMSGSIZE;
		genl_dump_check_consistent(cb, hdr);
		genlmsg_end(skb, hdr);
	}

done:
	spin_unlock_bh(&hwsim_radio_lock);
	return res ?: skb->len;
}

/* Generic Netlink operations array */
static const struct genl_ops hwsim_ops[] = {
	{
		.cmd = HWSIM_CMD_REGISTER,
		.policy = hwsim_genl_policy,
		.doit = hwsim_register_received_nl,
		.flags = GENL_UNS_ADMIN_PERM,
	},
	{
		.cmd = HWSIM_CMD_FRAME,
		.policy = hwsim_genl_policy,
		.doit = hwsim_cloned_frame_received_nl,
	},
	{
		.cmd = HWSIM_CMD_TX_INFO_FRAME,
		.policy = hwsim_genl_policy,
		.doit = hwsim_tx_info_frame_received_nl,
	},
	{
		.cmd = HWSIM_CMD_NEW_RADIO,
		.policy = hwsim_genl_policy,
		.doit = hwsim_new_radio_nl,
		.flags = GENL_UNS_ADMIN_PERM,
	},
	{
		.cmd = HWSIM_CMD_DEL_RADIO,
		.policy = hwsim_genl_policy,
		.doit = hwsim_del_radio_nl,
		.flags = GENL_UNS_ADMIN_PERM,
	},
	{
		.cmd = HWSIM_CMD_GET_RADIO,
		.policy = hwsim_genl_policy,
		.doit = hwsim_get_radio_nl,
		.dumpit = hwsim_dump_radio_nl,
	},
};

static struct genl_family hwsim_genl_family __ro_after_init = {
	.name = "MAC80211_HWSIM",
	.version = 1,
	.maxattr = HWSIM_ATTR_MAX,
	.netnsok = true,
	.module = THIS_MODULE,
	.ops = hwsim_ops,
	.n_ops = ARRAY_SIZE(hwsim_ops),
	.mcgrps = hwsim_mcgrps,
	.n_mcgrps = ARRAY_SIZE(hwsim_mcgrps),
};

static void remove_user_radios(u32 portid)
{
	struct mac80211_hwsim_data *entry, *tmp;
	LIST_HEAD(list);

	spin_lock_bh(&hwsim_radio_lock);
	list_for_each_entry_safe(entry, tmp, &hwsim_radios, list) {
		if (entry->destroy_on_close && entry->portid == portid) {
			list_move(&entry->list, &list);
			rhashtable_remove_fast(&hwsim_radios_rht, &entry->rht,
					       hwsim_rht_params);
			hwsim_radios_generation++;
		}
	}
	spin_unlock_bh(&hwsim_radio_lock);

	list_for_each_entry_safe(entry, tmp, &list, list) {
		list_del(&entry->list);
		mac80211_hwsim_del_radio(entry, wiphy_name(entry->hw->wiphy),
					 NULL);
	}
}

static int mac80211_hwsim_netlink_notify(struct notifier_block *nb,
					 unsigned long state,
					 void *_notify)
{
	struct netlink_notify *notify = _notify;

	if (state != NETLINK_URELEASE)
		return NOTIFY_DONE;

	remove_user_radios(notify->portid);

	if (notify->portid == hwsim_net_get_wmediumd(notify->net)) {
		printk(KERN_INFO "mac80211_hwsim: wmediumd released netlink"
		       " socket, switching to perfect channel medium\n");
		hwsim_register_wmediumd(notify->net, 0);
	}
	return NOTIFY_DONE;

}

static struct notifier_block hwsim_netlink_notifier = {
	.notifier_call = mac80211_hwsim_netlink_notify,
};

static int __init hwsim_init_netlink(void)
{
	int rc;

	printk(KERN_INFO "mac80211_hwsim: initializing netlink\n");

	rc = genl_register_family(&hwsim_genl_family);
	if (rc)
		goto failure;

	rc = netlink_register_notifier(&hwsim_netlink_notifier);
	if (rc) {
		genl_unregister_family(&hwsim_genl_family);
		goto failure;
	}

	return 0;

failure:
	pr_debug("mac80211_hwsim: error occurred in %s\n", __func__);
	return -EINVAL;
}

static __net_init int hwsim_init_net(struct net *net)
{
	return hwsim_net_set_netgroup(net);
}

static void __net_exit hwsim_exit_net(struct net *net)
{
	struct mac80211_hwsim_data *data, *tmp;
	LIST_HEAD(list);

	spin_lock_bh(&hwsim_radio_lock);
	list_for_each_entry_safe(data, tmp, &hwsim_radios, list) {
		if (!net_eq(wiphy_net(data->hw->wiphy), net))
			continue;

		/* Radios created in init_net are returned to init_net. */
		if (data->netgroup == hwsim_net_get_netgroup(&init_net))
			continue;

		list_move(&data->list, &list);
		rhashtable_remove_fast(&hwsim_radios_rht, &data->rht,
				       hwsim_rht_params);
		hwsim_radios_generation++;
	}
	spin_unlock_bh(&hwsim_radio_lock);

	list_for_each_entry_safe(data, tmp, &list, list) {
		list_del(&data->list);
		mac80211_hwsim_del_radio(data,
					 wiphy_name(data->hw->wiphy),
					 NULL);
	}

	ida_simple_remove(&hwsim_netgroup_ida, hwsim_net_get_netgroup(net));
}

static struct pernet_operations hwsim_net_ops = {
	.init = hwsim_init_net,
	.exit = hwsim_exit_net,
	.id   = &hwsim_net_id,
	.size = sizeof(struct hwsim_net),
};

static void hwsim_exit_netlink(void)
{
	/* unregister the notifier */
	netlink_unregister_notifier(&hwsim_netlink_notifier);
	/* unregister the family */
	genl_unregister_family(&hwsim_genl_family);
}

static int __init init_mac80211_hwsim(void)
{
	int i, err;

	if (radios < 0 || radios > 100)
		return -EINVAL;

	if (channels < 1)
		return -EINVAL;

	spin_lock_init(&hwsim_radio_lock);

	err = rhashtable_init(&hwsim_radios_rht, &hwsim_rht_params);
	if (err)
		return err;

	err = register_pernet_device(&hwsim_net_ops);
	if (err)
		goto out_free_rht;

	err = platform_driver_register(&mac80211_hwsim_driver);
	if (err)
		goto out_unregister_pernet;

	err = hwsim_init_netlink();
	if (err)
		goto out_unregister_driver;

	hwsim_class = class_create(THIS_MODULE, "mac80211_hwsim");
	if (IS_ERR(hwsim_class)) {
		err = PTR_ERR(hwsim_class);
		goto out_exit_netlink;
	}

	for (i = 0; i < radios; i++) {
		struct hwsim_new_radio_params param = { 0 };

		param.channels = channels;

		switch (regtest) {
		case HWSIM_REGTEST_DIFF_COUNTRY:
			if (i < ARRAY_SIZE(hwsim_alpha2s))
				param.reg_alpha2 = hwsim_alpha2s[i];
			break;
		case HWSIM_REGTEST_DRIVER_REG_FOLLOW:
			if (!i)
				param.reg_alpha2 = hwsim_alpha2s[0];
			break;
		case HWSIM_REGTEST_STRICT_ALL:
			param.reg_strict = true;
		case HWSIM_REGTEST_DRIVER_REG_ALL:
			param.reg_alpha2 = hwsim_alpha2s[0];
			break;
		case HWSIM_REGTEST_WORLD_ROAM:
			if (i == 0)
				param.regd = &hwsim_world_regdom_custom_01;
			break;
		case HWSIM_REGTEST_CUSTOM_WORLD:
			param.regd = &hwsim_world_regdom_custom_01;
			break;
		case HWSIM_REGTEST_CUSTOM_WORLD_2:
			if (i == 0)
				param.regd = &hwsim_world_regdom_custom_01;
			else if (i == 1)
				param.regd = &hwsim_world_regdom_custom_02;
			break;
		case HWSIM_REGTEST_STRICT_FOLLOW:
			if (i == 0) {
				param.reg_strict = true;
				param.reg_alpha2 = hwsim_alpha2s[0];
			}
			break;
		case HWSIM_REGTEST_STRICT_AND_DRIVER_REG:
			if (i == 0) {
				param.reg_strict = true;
				param.reg_alpha2 = hwsim_alpha2s[0];
			} else if (i == 1) {
				param.reg_alpha2 = hwsim_alpha2s[1];
			}
			break;
		case HWSIM_REGTEST_ALL:
			switch (i) {
			case 0:
				param.regd = &hwsim_world_regdom_custom_01;
				break;
			case 1:
				param.regd = &hwsim_world_regdom_custom_02;
				break;
			case 2:
				param.reg_alpha2 = hwsim_alpha2s[0];
				break;
			case 3:
				param.reg_alpha2 = hwsim_alpha2s[1];
				break;
			case 4:
				param.reg_strict = true;
				param.reg_alpha2 = hwsim_alpha2s[2];
				break;
			}
			break;
		default:
			break;
		}

		param.p2p_device = support_p2p_device;
		param.use_chanctx = channels > 1;
		param.iftypes = HWSIM_IFTYPE_SUPPORT_MASK;

		err = mac80211_hwsim_new_radio(NULL, &param);
		if (err < 0)
			goto out_free_radios;
	}

	hwsim_mon = alloc_netdev(0, "hwsim%d", NET_NAME_UNKNOWN,
				 hwsim_mon_setup);
	if (hwsim_mon == NULL) {
		err = -ENOMEM;
		goto out_free_radios;
	}

	rtnl_lock();
	err = dev_alloc_name(hwsim_mon, hwsim_mon->name);
	if (err < 0) {
		rtnl_unlock();
		goto out_free_radios;
	}

	err = register_netdevice(hwsim_mon);
	if (err < 0) {
		rtnl_unlock();
		goto out_free_mon;
	}
	rtnl_unlock();

	return 0;

out_free_mon:
	free_netdev(hwsim_mon);
out_free_radios:
	mac80211_hwsim_free();
out_exit_netlink:
	hwsim_exit_netlink();
out_unregister_driver:
	platform_driver_unregister(&mac80211_hwsim_driver);
out_unregister_pernet:
	unregister_pernet_device(&hwsim_net_ops);
out_free_rht:
	rhashtable_destroy(&hwsim_radios_rht);
	return err;
}
module_init(init_mac80211_hwsim);

static void __exit exit_mac80211_hwsim(void)
{
	pr_debug("mac80211_hwsim: unregister radios\n");

	hwsim_exit_netlink();

	mac80211_hwsim_free();

	rhashtable_destroy(&hwsim_radios_rht);
	unregister_netdev(hwsim_mon);
	platform_driver_unregister(&mac80211_hwsim_driver);
	unregister_pernet_device(&hwsim_net_ops);
}
module_exit(exit_mac80211_hwsim);<|MERGE_RESOLUTION|>--- conflicted
+++ resolved
@@ -2761,14 +2761,11 @@
 					BIT(NL80211_CHAN_WIDTH_160);
 	}
 
-<<<<<<< HEAD
-=======
 	if (!n_limits) {
 		err = -EINVAL;
 		goto failed_hw;
 	}
 
->>>>>>> f17b5f06
 	data->if_combination.n_limits = n_limits;
 	data->if_combination.max_interfaces = 2048;
 	data->if_combination.limits = data->if_limits;
