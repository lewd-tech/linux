// SPDX-License-Identifier: GPL-2.0+
/*
 * Copyright (C) 2015 Microchip Technology
 */
#include <linux/kernel.h>
#include <linux/module.h>
#include <linux/mii.h>
#include <linux/ethtool.h>
#include <linux/phy.h>
#include <linux/microchipphy.h>
#include <linux/delay.h>
#include <linux/of.h>
#include <dt-bindings/net/microchip-lan78xx.h>

#define DRIVER_AUTHOR	"WOOJUNG HUH <woojung.huh@microchip.com>"
#define DRIVER_DESC	"Microchip LAN88XX PHY driver"

struct lan88xx_priv {
	int	chip_id;
	int	chip_rev;
	__u32	wolopts;
};

static int lan88xx_read_page(struct phy_device *phydev)
{
	return __phy_read(phydev, LAN88XX_EXT_PAGE_ACCESS);
}

static int lan88xx_write_page(struct phy_device *phydev, int page)
{
	return __phy_write(phydev, LAN88XX_EXT_PAGE_ACCESS, page);
}

static int lan88xx_phy_config_intr(struct phy_device *phydev)
{
	int rc;

	if (phydev->interrupts == PHY_INTERRUPT_ENABLED) {
		/* unmask all source and clear them before enable */
		rc = phy_write(phydev, LAN88XX_INT_MASK, 0x7FFF);
		rc = phy_read(phydev, LAN88XX_INT_STS);
		rc = phy_write(phydev, LAN88XX_INT_MASK,
			       LAN88XX_INT_MASK_MDINTPIN_EN_ |
			       LAN88XX_INT_MASK_LINK_CHANGE_);
	} else {
		rc = phy_write(phydev, LAN88XX_INT_MASK, 0);
	}

	return rc < 0 ? rc : 0;
}

static int lan88xx_phy_ack_interrupt(struct phy_device *phydev)
{
	int rc = phy_read(phydev, LAN88XX_INT_STS);

	return rc < 0 ? rc : 0;
}

static int lan88xx_suspend(struct phy_device *phydev)
{
	struct lan88xx_priv *priv = phydev->priv;

	/* do not power down PHY when WOL is enabled */
	if (!priv->wolopts)
		genphy_suspend(phydev);

	return 0;
}

static int lan88xx_TR_reg_set(struct phy_device *phydev, u16 regaddr,
			      u32 data)
{
	int val, save_page, ret = 0;
	u16 buf;

	/* Save current page */
	save_page = phy_save_page(phydev);
	if (save_page < 0) {
		phydev_warn(phydev, "Failed to get current page\n");
		goto err;
	}

	/* Switch to TR page */
	lan88xx_write_page(phydev, LAN88XX_EXT_PAGE_ACCESS_TR);

	ret = __phy_write(phydev, LAN88XX_EXT_PAGE_TR_LOW_DATA,
			  (data & 0xFFFF));
	if (ret < 0) {
		phydev_warn(phydev, "Failed to write TR low data\n");
		goto err;
	}

	ret = __phy_write(phydev, LAN88XX_EXT_PAGE_TR_HIGH_DATA,
			  (data & 0x00FF0000) >> 16);
	if (ret < 0) {
		phydev_warn(phydev, "Failed to write TR high data\n");
		goto err;
	}

	/* Config control bits [15:13] of register */
	buf = (regaddr & ~(0x3 << 13));/* Clr [14:13] to write data in reg */
	buf |= 0x8000; /* Set [15] to Packet transmit */

	ret = __phy_write(phydev, LAN88XX_EXT_PAGE_TR_CR, buf);
	if (ret < 0) {
		phydev_warn(phydev, "Failed to write data in reg\n");
		goto err;
	}

	usleep_range(1000, 2000);/* Wait for Data to be written */
	val = __phy_read(phydev, LAN88XX_EXT_PAGE_TR_CR);
	if (!(val & 0x8000))
		phydev_warn(phydev, "TR Register[0x%X] configuration failed\n",
			    regaddr);
err:
	return phy_restore_page(phydev, save_page, ret);
}

static void lan88xx_config_TR_regs(struct phy_device *phydev)
{
	int err;

	/* Get access to Channel 0x1, Node 0xF , Register 0x01.
	 * Write 24-bit value 0x12B00A to register. Setting MrvlTrFix1000Kf,
	 * MrvlTrFix1000Kp, MasterEnableTR bits.
	 */
	err = lan88xx_TR_reg_set(phydev, 0x0F82, 0x12B00A);
	if (err < 0)
		phydev_warn(phydev, "Failed to Set Register[0x0F82]\n");

	/* Get access to Channel b'10, Node b'1101, Register 0x06.
	 * Write 24-bit value 0xD2C46F to register. Setting SSTrKf1000Slv,
	 * SSTrKp1000Mas bits.
	 */
	err = lan88xx_TR_reg_set(phydev, 0x168C, 0xD2C46F);
	if (err < 0)
		phydev_warn(phydev, "Failed to Set Register[0x168C]\n");

	/* Get access to Channel b'10, Node b'1111, Register 0x11.
	 * Write 24-bit value 0x620 to register. Setting rem_upd_done_thresh
	 * bits
	 */
	err = lan88xx_TR_reg_set(phydev, 0x17A2, 0x620);
	if (err < 0)
		phydev_warn(phydev, "Failed to Set Register[0x17A2]\n");

	/* Get access to Channel b'10, Node b'1101, Register 0x10.
	 * Write 24-bit value 0xEEFFDD to register. Setting
	 * eee_TrKp1Long_1000, eee_TrKp2Long_1000, eee_TrKp3Long_1000,
	 * eee_TrKp1Short_1000,eee_TrKp2Short_1000, eee_TrKp3Short_1000 bits.
	 */
	err = lan88xx_TR_reg_set(phydev, 0x16A0, 0xEEFFDD);
	if (err < 0)
		phydev_warn(phydev, "Failed to Set Register[0x16A0]\n");

	/* Get access to Channel b'10, Node b'1101, Register 0x13.
	 * Write 24-bit value 0x071448 to register. Setting
	 * slv_lpi_tr_tmr_val1, slv_lpi_tr_tmr_val2 bits.
	 */
	err = lan88xx_TR_reg_set(phydev, 0x16A6, 0x071448);
	if (err < 0)
		phydev_warn(phydev, "Failed to Set Register[0x16A6]\n");

	/* Get access to Channel b'10, Node b'1101, Register 0x12.
	 * Write 24-bit value 0x13132F to register. Setting
	 * slv_sigdet_timer_val1, slv_sigdet_timer_val2 bits.
	 */
	err = lan88xx_TR_reg_set(phydev, 0x16A4, 0x13132F);
	if (err < 0)
		phydev_warn(phydev, "Failed to Set Register[0x16A4]\n");

	/* Get access to Channel b'10, Node b'1101, Register 0x14.
	 * Write 24-bit value 0x0 to register. Setting eee_3level_delay,
	 * eee_TrKf_freeze_delay bits.
	 */
	err = lan88xx_TR_reg_set(phydev, 0x16A8, 0x0);
	if (err < 0)
		phydev_warn(phydev, "Failed to Set Register[0x16A8]\n");

	/* Get access to Channel b'01, Node b'1111, Register 0x34.
	 * Write 24-bit value 0x91B06C to register. Setting
	 * FastMseSearchThreshLong1000, FastMseSearchThreshShort1000,
	 * FastMseSearchUpdGain1000 bits.
	 */
	err = lan88xx_TR_reg_set(phydev, 0x0FE8, 0x91B06C);
	if (err < 0)
		phydev_warn(phydev, "Failed to Set Register[0x0FE8]\n");

	/* Get access to Channel b'01, Node b'1111, Register 0x3E.
	 * Write 24-bit value 0xC0A028 to register. Setting
	 * FastMseKp2ThreshLong1000, FastMseKp2ThreshShort1000,
	 * FastMseKp2UpdGain1000, FastMseKp2ExitEn1000 bits.
	 */
	err = lan88xx_TR_reg_set(phydev, 0x0FFC, 0xC0A028);
	if (err < 0)
		phydev_warn(phydev, "Failed to Set Register[0x0FFC]\n");

	/* Get access to Channel b'01, Node b'1111, Register 0x35.
	 * Write 24-bit value 0x041600 to register. Setting
	 * FastMseSearchPhShNum1000, FastMseSearchClksPerPh1000,
	 * FastMsePhChangeDelay1000 bits.
	 */
	err = lan88xx_TR_reg_set(phydev, 0x0FEA, 0x041600);
	if (err < 0)
		phydev_warn(phydev, "Failed to Set Register[0x0FEA]\n");

	/* Get access to Channel b'10, Node b'1101, Register 0x03.
	 * Write 24-bit value 0x000004 to register. Setting TrFreeze bits.
	 */
	err = lan88xx_TR_reg_set(phydev, 0x1686, 0x000004);
	if (err < 0)
		phydev_warn(phydev, "Failed to Set Register[0x1686]\n");
}

static int lan88xx_probe(struct phy_device *phydev)
{
	struct device *dev = &phydev->mdio.dev;
	struct lan88xx_priv *priv;
	u32 led_modes[4];
	int len;

	priv = devm_kzalloc(dev, sizeof(*priv), GFP_KERNEL);
	if (!priv)
		return -ENOMEM;

	priv->wolopts = 0;

	len = of_property_read_variable_u32_array(dev->of_node,
						  "microchip,led-modes",
						  led_modes,
						  0,
						  ARRAY_SIZE(led_modes));
	if (len >= 0) {
		u32 reg = 0;
		int i;

		for (i = 0; i < len; i++) {
			if (led_modes[i] > 15)
				return -EINVAL;
			reg |= led_modes[i] << (i * 4);
		}
		for (; i < ARRAY_SIZE(led_modes); i++)
			reg |= LAN78XX_FORCE_LED_OFF << (i * 4);
		(void)phy_write(phydev, LAN78XX_PHY_LED_MODE_SELECT, reg);
	} else if (len == -EOVERFLOW) {
		return -EINVAL;
	}

	/* these values can be used to identify internal PHY */
	priv->chip_id = phy_read_mmd(phydev, 3, LAN88XX_MMD3_CHIP_ID);
	priv->chip_rev = phy_read_mmd(phydev, 3, LAN88XX_MMD3_CHIP_REV);

	phydev->priv = priv;

	return 0;
}

static void lan88xx_remove(struct phy_device *phydev)
{
	struct device *dev = &phydev->mdio.dev;
	struct lan88xx_priv *priv = phydev->priv;

	if (priv)
		devm_kfree(dev, priv);
}

static int lan88xx_set_wol(struct phy_device *phydev,
			   struct ethtool_wolinfo *wol)
{
	struct lan88xx_priv *priv = phydev->priv;

	priv->wolopts = wol->wolopts;

	return 0;
}

static void lan88xx_set_mdix(struct phy_device *phydev)
{
	int buf;
	int val;

	switch (phydev->mdix_ctrl) {
	case ETH_TP_MDI:
		val = LAN88XX_EXT_MODE_CTRL_MDI_;
		break;
	case ETH_TP_MDI_X:
		val = LAN88XX_EXT_MODE_CTRL_MDI_X_;
		break;
	case ETH_TP_MDI_AUTO:
		val = LAN88XX_EXT_MODE_CTRL_AUTO_MDIX_;
		break;
	default:
		return;
	}

	phy_write(phydev, LAN88XX_EXT_PAGE_ACCESS, LAN88XX_EXT_PAGE_SPACE_1);
	buf = phy_read(phydev, LAN88XX_EXT_MODE_CTRL);
	buf &= ~LAN88XX_EXT_MODE_CTRL_MDIX_MASK_;
	buf |= val;
	phy_write(phydev, LAN88XX_EXT_MODE_CTRL, buf);
	phy_write(phydev, LAN88XX_EXT_PAGE_ACCESS, LAN88XX_EXT_PAGE_SPACE_0);
}

static int lan88xx_config_init(struct phy_device *phydev)
{
	int val;

	genphy_config_init(phydev);
	/*Zerodetect delay enable */
	val = phy_read_mmd(phydev, MDIO_MMD_PCS,
			   PHY_ARDENNES_MMD_DEV_3_PHY_CFG);
	val |= PHY_ARDENNES_MMD_DEV_3_PHY_CFG_ZD_DLY_EN_;

	phy_write_mmd(phydev, MDIO_MMD_PCS, PHY_ARDENNES_MMD_DEV_3_PHY_CFG,
		      val);

	/* Config DSP registers */
	lan88xx_config_TR_regs(phydev);

	return 0;
}

static int lan88xx_config_aneg(struct phy_device *phydev)
{
	lan88xx_set_mdix(phydev);

	return genphy_config_aneg(phydev);
}

static struct phy_driver microchip_phy_driver[] = {
{
	.phy_id		= 0x0007c130,
	.phy_id_mask	= 0xfffffff0,
	.name		= "Microchip LAN88xx",

<<<<<<< HEAD
	.features	= PHY_GBIT_FEATURES,
=======
	/* PHY_GBIT_FEATURES */
>>>>>>> 0ecfebd2

	.probe		= lan88xx_probe,
	.remove		= lan88xx_remove,

	.config_init	= lan88xx_config_init,
	.config_aneg	= lan88xx_config_aneg,

	.ack_interrupt	= lan88xx_phy_ack_interrupt,
	.config_intr	= lan88xx_phy_config_intr,

	.suspend	= lan88xx_suspend,
	.resume		= genphy_resume,
	.set_wol	= lan88xx_set_wol,
	.read_page	= lan88xx_read_page,
	.write_page	= lan88xx_write_page,
} };

module_phy_driver(microchip_phy_driver);

static struct mdio_device_id __maybe_unused microchip_tbl[] = {
	{ 0x0007c130, 0xfffffff0 },
	{ }
};

MODULE_DEVICE_TABLE(mdio, microchip_tbl);

MODULE_AUTHOR(DRIVER_AUTHOR);
MODULE_DESCRIPTION(DRIVER_DESC);
MODULE_LICENSE("GPL");<|MERGE_RESOLUTION|>--- conflicted
+++ resolved
@@ -333,11 +333,7 @@
 	.phy_id_mask	= 0xfffffff0,
 	.name		= "Microchip LAN88xx",
 
-<<<<<<< HEAD
-	.features	= PHY_GBIT_FEATURES,
-=======
 	/* PHY_GBIT_FEATURES */
->>>>>>> 0ecfebd2
 
 	.probe		= lan88xx_probe,
 	.remove		= lan88xx_remove,
