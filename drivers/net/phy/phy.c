/* Framework for configuring and reading PHY devices
 * Based on code in sungem_phy.c and gianfar_phy.c
 *
 * Author: Andy Fleming
 *
 * Copyright (c) 2004 Freescale Semiconductor, Inc.
 * Copyright (c) 2006, 2007  Maciej W. Rozycki
 *
 * This program is free software; you can redistribute  it and/or modify it
 * under  the terms of  the GNU General  Public License as published by the
 * Free Software Foundation;  either version 2 of the  License, or (at your
 * option) any later version.
 *
 */

#define pr_fmt(fmt) KBUILD_MODNAME ": " fmt

#include <linux/kernel.h>
#include <linux/string.h>
#include <linux/errno.h>
#include <linux/unistd.h>
#include <linux/interrupt.h>
#include <linux/delay.h>
#include <linux/netdevice.h>
#include <linux/etherdevice.h>
#include <linux/skbuff.h>
#include <linux/mm.h>
#include <linux/module.h>
#include <linux/mii.h>
#include <linux/ethtool.h>
#include <linux/phy.h>
#include <linux/phy_led_triggers.h>
#include <linux/workqueue.h>
#include <linux/mdio.h>
#include <linux/io.h>
#include <linux/uaccess.h>
#include <linux/atomic.h>

#include <asm/irq.h>

#define PHY_STATE_STR(_state)			\
	case PHY_##_state:			\
		return __stringify(_state);	\

static const char *phy_state_to_str(enum phy_state st)
{
	switch (st) {
	PHY_STATE_STR(DOWN)
	PHY_STATE_STR(STARTING)
	PHY_STATE_STR(READY)
	PHY_STATE_STR(PENDING)
	PHY_STATE_STR(UP)
	PHY_STATE_STR(AN)
	PHY_STATE_STR(RUNNING)
	PHY_STATE_STR(NOLINK)
	PHY_STATE_STR(FORCING)
	PHY_STATE_STR(CHANGELINK)
	PHY_STATE_STR(HALTED)
	PHY_STATE_STR(RESUMING)
	}

	return NULL;
}


/**
 * phy_print_status - Convenience function to print out the current phy status
 * @phydev: the phy_device struct
 */
void phy_print_status(struct phy_device *phydev)
{
	if (phydev->link) {
		netdev_info(phydev->attached_dev,
			"Link is Up - %s/%s - flow control %s\n",
			phy_speed_to_str(phydev->speed),
			phy_duplex_to_str(phydev->duplex),
			phydev->pause ? "rx/tx" : "off");
	} else	{
		netdev_info(phydev->attached_dev, "Link is Down\n");
	}
}
EXPORT_SYMBOL(phy_print_status);

/**
 * phy_clear_interrupt - Ack the phy device's interrupt
 * @phydev: the phy_device struct
 *
 * If the @phydev driver has an ack_interrupt function, call it to
 * ack and clear the phy device's interrupt.
 *
 * Returns 0 on success or < 0 on error.
 */
static int phy_clear_interrupt(struct phy_device *phydev)
{
	if (phydev->drv->ack_interrupt)
		return phydev->drv->ack_interrupt(phydev);

	return 0;
}

/**
 * phy_config_interrupt - configure the PHY device for the requested interrupts
 * @phydev: the phy_device struct
 * @interrupts: interrupt flags to configure for this @phydev
 *
 * Returns 0 on success or < 0 on error.
 */
static int phy_config_interrupt(struct phy_device *phydev, u32 interrupts)
{
	phydev->interrupts = interrupts;
	if (phydev->drv->config_intr)
		return phydev->drv->config_intr(phydev);

	return 0;
}

/**
 * phy_restart_aneg - restart auto-negotiation
 * @phydev: target phy_device struct
 *
 * Restart the autonegotiation on @phydev.  Returns >= 0 on success or
 * negative errno on error.
 */
int phy_restart_aneg(struct phy_device *phydev)
{
	int ret;

	if (phydev->is_c45 && !(phydev->c45_ids.devices_in_package & BIT(0)))
		ret = genphy_c45_restart_aneg(phydev);
	else
		ret = genphy_restart_aneg(phydev);

	return ret;
}
EXPORT_SYMBOL_GPL(phy_restart_aneg);

/**
 * phy_aneg_done - return auto-negotiation status
 * @phydev: target phy_device struct
 *
 * Description: Return the auto-negotiation status from this @phydev
 * Returns > 0 on success or < 0 on error. 0 means that auto-negotiation
 * is still pending.
 */
int phy_aneg_done(struct phy_device *phydev)
{
	if (phydev->drv && phydev->drv->aneg_done)
		return phydev->drv->aneg_done(phydev);

	/* Avoid genphy_aneg_done() if the Clause 45 PHY does not
	 * implement Clause 22 registers
	 */
	if (phydev->is_c45 && !(phydev->c45_ids.devices_in_package & BIT(0)))
		return -EINVAL;

	return genphy_aneg_done(phydev);
}
EXPORT_SYMBOL(phy_aneg_done);

/**
 * phy_find_valid - find a PHY setting that matches the requested parameters
 * @speed: desired speed
 * @duplex: desired duplex
 * @supported: mask of supported link modes
 *
 * Locate a supported phy setting that is, in priority order:
 * - an exact match for the specified speed and duplex mode
 * - a match for the specified speed, or slower speed
 * - the slowest supported speed
 * Returns the matched phy_setting entry, or %NULL if no supported phy
 * settings were found.
 */
static const struct phy_setting *
phy_find_valid(int speed, int duplex, u32 supported)
{
	unsigned long mask = supported;

	return phy_lookup_setting(speed, duplex, &mask, BITS_PER_LONG, false);
}

/**
 * phy_supported_speeds - return all speeds currently supported by a phy device
 * @phy: The phy device to return supported speeds of.
 * @speeds: buffer to store supported speeds in.
 * @size:   size of speeds buffer.
 *
 * Description: Returns the number of supported speeds, and fills the speeds
 * buffer with the supported speeds. If speeds buffer is too small to contain
 * all currently supported speeds, will return as many speeds as can fit.
 */
unsigned int phy_supported_speeds(struct phy_device *phy,
				  unsigned int *speeds,
				  unsigned int size)
{
	unsigned long supported = phy->supported;

	return phy_speeds(speeds, size, &supported, BITS_PER_LONG);
}

/**
 * phy_check_valid - check if there is a valid PHY setting which matches
 *		     speed, duplex, and feature mask
 * @speed: speed to match
 * @duplex: duplex to match
 * @features: A mask of the valid settings
 *
 * Description: Returns true if there is a valid setting, false otherwise.
 */
static inline bool phy_check_valid(int speed, int duplex, u32 features)
{
	unsigned long mask = features;

	return !!phy_lookup_setting(speed, duplex, &mask, BITS_PER_LONG, true);
}

/**
 * phy_sanitize_settings - make sure the PHY is set to supported speed and duplex
 * @phydev: the target phy_device struct
 *
 * Description: Make sure the PHY is set to supported speeds and
 *   duplexes.  Drop down by one in this order:  1000/FULL,
 *   1000/HALF, 100/FULL, 100/HALF, 10/FULL, 10/HALF.
 */
static void phy_sanitize_settings(struct phy_device *phydev)
{
	const struct phy_setting *setting;
	u32 features = phydev->supported;

	/* Sanitize settings based on PHY capabilities */
	if ((features & SUPPORTED_Autoneg) == 0)
		phydev->autoneg = AUTONEG_DISABLE;

	setting = phy_find_valid(phydev->speed, phydev->duplex, features);
	if (setting) {
		phydev->speed = setting->speed;
		phydev->duplex = setting->duplex;
	} else {
		/* We failed to find anything (no supported speeds?) */
		phydev->speed = SPEED_UNKNOWN;
		phydev->duplex = DUPLEX_UNKNOWN;
	}
}

/**
 * phy_ethtool_sset - generic ethtool sset function, handles all the details
 * @phydev: target phy_device struct
 * @cmd: ethtool_cmd
 *
 * A few notes about parameter checking:
 *
 * - We don't set port or transceiver, so we don't care what they
 *   were set to.
 * - phy_start_aneg() will make sure forced settings are sane, and
 *   choose the next best ones from the ones selected, so we don't
 *   care if ethtool tries to give us bad values.
 */
int phy_ethtool_sset(struct phy_device *phydev, struct ethtool_cmd *cmd)
{
	u32 speed = ethtool_cmd_speed(cmd);

	if (cmd->phy_address != phydev->mdio.addr)
		return -EINVAL;

	/* We make sure that we don't pass unsupported values in to the PHY */
	cmd->advertising &= phydev->supported;

	/* Verify the settings we care about. */
	if (cmd->autoneg != AUTONEG_ENABLE && cmd->autoneg != AUTONEG_DISABLE)
		return -EINVAL;

	if (cmd->autoneg == AUTONEG_ENABLE && cmd->advertising == 0)
		return -EINVAL;

	if (cmd->autoneg == AUTONEG_DISABLE &&
	    ((speed != SPEED_1000 &&
	      speed != SPEED_100 &&
	      speed != SPEED_10) ||
	     (cmd->duplex != DUPLEX_HALF &&
	      cmd->duplex != DUPLEX_FULL)))
		return -EINVAL;

	phydev->autoneg = cmd->autoneg;

	phydev->speed = speed;

	phydev->advertising = cmd->advertising;

	if (AUTONEG_ENABLE == cmd->autoneg)
		phydev->advertising |= ADVERTISED_Autoneg;
	else
		phydev->advertising &= ~ADVERTISED_Autoneg;

	phydev->duplex = cmd->duplex;

	phydev->mdix_ctrl = cmd->eth_tp_mdix_ctrl;

	/* Restart the PHY */
	phy_start_aneg(phydev);

	return 0;
}
EXPORT_SYMBOL(phy_ethtool_sset);

int phy_ethtool_ksettings_set(struct phy_device *phydev,
			      const struct ethtool_link_ksettings *cmd)
{
	u8 autoneg = cmd->base.autoneg;
	u8 duplex = cmd->base.duplex;
	u32 speed = cmd->base.speed;
	u32 advertising;

	if (cmd->base.phy_address != phydev->mdio.addr)
		return -EINVAL;

	ethtool_convert_link_mode_to_legacy_u32(&advertising,
						cmd->link_modes.advertising);

	/* We make sure that we don't pass unsupported values in to the PHY */
	advertising &= phydev->supported;

	/* Verify the settings we care about. */
	if (autoneg != AUTONEG_ENABLE && autoneg != AUTONEG_DISABLE)
		return -EINVAL;

	if (autoneg == AUTONEG_ENABLE && advertising == 0)
		return -EINVAL;

	if (autoneg == AUTONEG_DISABLE &&
	    ((speed != SPEED_1000 &&
	      speed != SPEED_100 &&
	      speed != SPEED_10) ||
	     (duplex != DUPLEX_HALF &&
	      duplex != DUPLEX_FULL)))
		return -EINVAL;

	phydev->autoneg = autoneg;

	phydev->speed = speed;

	phydev->advertising = advertising;

	if (autoneg == AUTONEG_ENABLE)
		phydev->advertising |= ADVERTISED_Autoneg;
	else
		phydev->advertising &= ~ADVERTISED_Autoneg;

	phydev->duplex = duplex;

	phydev->mdix_ctrl = cmd->base.eth_tp_mdix_ctrl;

	/* Restart the PHY */
	phy_start_aneg(phydev);

	return 0;
}
EXPORT_SYMBOL(phy_ethtool_ksettings_set);

void phy_ethtool_ksettings_get(struct phy_device *phydev,
			       struct ethtool_link_ksettings *cmd)
{
	ethtool_convert_legacy_u32_to_link_mode(cmd->link_modes.supported,
						phydev->supported);

	ethtool_convert_legacy_u32_to_link_mode(cmd->link_modes.advertising,
						phydev->advertising);

	ethtool_convert_legacy_u32_to_link_mode(cmd->link_modes.lp_advertising,
						phydev->lp_advertising);

	cmd->base.speed = phydev->speed;
	cmd->base.duplex = phydev->duplex;
	if (phydev->interface == PHY_INTERFACE_MODE_MOCA)
		cmd->base.port = PORT_BNC;
	else
		cmd->base.port = PORT_MII;
	cmd->base.transceiver = phy_is_internal(phydev) ?
				XCVR_INTERNAL : XCVR_EXTERNAL;
	cmd->base.phy_address = phydev->mdio.addr;
	cmd->base.autoneg = phydev->autoneg;
	cmd->base.eth_tp_mdix_ctrl = phydev->mdix_ctrl;
	cmd->base.eth_tp_mdix = phydev->mdix;
}
EXPORT_SYMBOL(phy_ethtool_ksettings_get);

/**
 * phy_mii_ioctl - generic PHY MII ioctl interface
 * @phydev: the phy_device struct
 * @ifr: &struct ifreq for socket ioctl's
 * @cmd: ioctl cmd to execute
 *
 * Note that this function is currently incompatible with the
 * PHYCONTROL layer.  It changes registers without regard to
 * current state.  Use at own risk.
 */
int phy_mii_ioctl(struct phy_device *phydev, struct ifreq *ifr, int cmd)
{
	struct mii_ioctl_data *mii_data = if_mii(ifr);
	u16 val = mii_data->val_in;
	bool change_autoneg = false;

	switch (cmd) {
	case SIOCGMIIPHY:
		mii_data->phy_id = phydev->mdio.addr;
		/* fall through */

	case SIOCGMIIREG:
		mii_data->val_out = mdiobus_read(phydev->mdio.bus,
						 mii_data->phy_id,
						 mii_data->reg_num);
		return 0;

	case SIOCSMIIREG:
		if (mii_data->phy_id == phydev->mdio.addr) {
			switch (mii_data->reg_num) {
			case MII_BMCR:
				if ((val & (BMCR_RESET | BMCR_ANENABLE)) == 0) {
					if (phydev->autoneg == AUTONEG_ENABLE)
						change_autoneg = true;
					phydev->autoneg = AUTONEG_DISABLE;
					if (val & BMCR_FULLDPLX)
						phydev->duplex = DUPLEX_FULL;
					else
						phydev->duplex = DUPLEX_HALF;
					if (val & BMCR_SPEED1000)
						phydev->speed = SPEED_1000;
					else if (val & BMCR_SPEED100)
						phydev->speed = SPEED_100;
					else phydev->speed = SPEED_10;
				}
				else {
					if (phydev->autoneg == AUTONEG_DISABLE)
						change_autoneg = true;
					phydev->autoneg = AUTONEG_ENABLE;
				}
				break;
			case MII_ADVERTISE:
				phydev->advertising = mii_adv_to_ethtool_adv_t(val);
				change_autoneg = true;
				break;
			default:
				/* do nothing */
				break;
			}
		}

		mdiobus_write(phydev->mdio.bus, mii_data->phy_id,
			      mii_data->reg_num, val);

		if (mii_data->phy_id == phydev->mdio.addr &&
		    mii_data->reg_num == MII_BMCR &&
		    val & BMCR_RESET)
			return phy_init_hw(phydev);

		if (change_autoneg)
			return phy_start_aneg(phydev);

		return 0;

	case SIOCSHWTSTAMP:
		if (phydev->drv && phydev->drv->hwtstamp)
			return phydev->drv->hwtstamp(phydev, ifr);
		/* fall through */

	default:
		return -EOPNOTSUPP;
	}
}
EXPORT_SYMBOL(phy_mii_ioctl);

/**
 * phy_start_aneg_priv - start auto-negotiation for this PHY device
 * @phydev: the phy_device struct
 * @sync: indicate whether we should wait for the workqueue cancelation
 *
 * Description: Sanitizes the settings (if we're not autonegotiating
 *   them), and then calls the driver's config_aneg function.
 *   If the PHYCONTROL Layer is operating, we change the state to
 *   reflect the beginning of Auto-negotiation or forcing.
 */
static int phy_start_aneg_priv(struct phy_device *phydev, bool sync)
{
	bool trigger = 0;
	int err;

	if (!phydev->drv)
		return -EIO;

	mutex_lock(&phydev->lock);

	if (AUTONEG_DISABLE == phydev->autoneg)
		phy_sanitize_settings(phydev);

	/* Invalidate LP advertising flags */
	phydev->lp_advertising = 0;

	if (phydev->drv->config_aneg)
		err = phydev->drv->config_aneg(phydev);
	else
		err = genphy_config_aneg(phydev);
	if (err < 0)
		goto out_unlock;

	if (phydev->state != PHY_HALTED) {
		if (AUTONEG_ENABLE == phydev->autoneg) {
			phydev->state = PHY_AN;
			phydev->link_timeout = PHY_AN_TIMEOUT;
		} else {
			phydev->state = PHY_FORCING;
			phydev->link_timeout = PHY_FORCE_TIMEOUT;
		}
	}

	/* Re-schedule a PHY state machine to check PHY status because
	 * negotiation may already be done and aneg interrupt may not be
	 * generated.
	 */
	if (phy_interrupt_is_valid(phydev) && (phydev->state == PHY_AN)) {
		err = phy_aneg_done(phydev);
		if (err > 0) {
			trigger = true;
			err = 0;
		}
	}

out_unlock:
	mutex_unlock(&phydev->lock);

	if (trigger)
		phy_trigger_machine(phydev, sync);

	return err;
}

/**
 * phy_start_aneg - start auto-negotiation for this PHY device
 * @phydev: the phy_device struct
 *
 * Description: Sanitizes the settings (if we're not autonegotiating
 *   them), and then calls the driver's config_aneg function.
 *   If the PHYCONTROL Layer is operating, we change the state to
 *   reflect the beginning of Auto-negotiation or forcing.
 */
int phy_start_aneg(struct phy_device *phydev)
{
	return phy_start_aneg_priv(phydev, true);
}
EXPORT_SYMBOL(phy_start_aneg);

/**
 * phy_start_machine - start PHY state machine tracking
 * @phydev: the phy_device struct
 *
 * Description: The PHY infrastructure can run a state machine
 *   which tracks whether the PHY is starting up, negotiating,
 *   etc.  This function starts the delayed workqueue which tracks
 *   the state of the PHY. If you want to maintain your own state machine,
 *   do not call this function.
 */
void phy_start_machine(struct phy_device *phydev)
{
	queue_delayed_work(system_power_efficient_wq, &phydev->state_queue, HZ);
}
EXPORT_SYMBOL_GPL(phy_start_machine);

/**
 * phy_trigger_machine - trigger the state machine to run
 *
 * @phydev: the phy_device struct
 * @sync: indicate whether we should wait for the workqueue cancelation
 *
 * Description: There has been a change in state which requires that the
 *   state machine runs.
 */

void phy_trigger_machine(struct phy_device *phydev, bool sync)
{
	if (sync)
		cancel_delayed_work_sync(&phydev->state_queue);
	else
		cancel_delayed_work(&phydev->state_queue);
	queue_delayed_work(system_power_efficient_wq, &phydev->state_queue, 0);
}

/**
 * phy_stop_machine - stop the PHY state machine tracking
 * @phydev: target phy_device struct
 *
 * Description: Stops the state machine delayed workqueue, sets the
 *   state to UP (unless it wasn't up yet). This function must be
 *   called BEFORE phy_detach.
 */
void phy_stop_machine(struct phy_device *phydev)
{
	cancel_delayed_work_sync(&phydev->state_queue);

	mutex_lock(&phydev->lock);
	if (phydev->state > PHY_UP && phydev->state != PHY_HALTED)
		phydev->state = PHY_UP;
	mutex_unlock(&phydev->lock);
}

/**
 * phy_error - enter HALTED state for this PHY device
 * @phydev: target phy_device struct
 *
 * Moves the PHY to the HALTED state in response to a read
 * or write error, and tells the controller the link is down.
 * Must not be called from interrupt context, or while the
 * phydev->lock is held.
 */
static void phy_error(struct phy_device *phydev)
{
	mutex_lock(&phydev->lock);
	phydev->state = PHY_HALTED;
	mutex_unlock(&phydev->lock);

	phy_trigger_machine(phydev, false);
}

/**
 * phy_disable_interrupts - Disable the PHY interrupts from the PHY side
 * @phydev: target phy_device struct
 */
static int phy_disable_interrupts(struct phy_device *phydev)
{
	int err;

	/* Disable PHY interrupts */
	err = phy_config_interrupt(phydev, PHY_INTERRUPT_DISABLED);
	if (err)
		goto phy_err;

	/* Clear the interrupt */
	err = phy_clear_interrupt(phydev);
	if (err)
		goto phy_err;

	return 0;

phy_err:
	phy_error(phydev);

	return err;
}

/**
 * phy_change - Called by the phy_interrupt to handle PHY changes
 * @phydev: phy_device struct that interrupted
 */
static irqreturn_t phy_change(struct phy_device *phydev)
{
	if (phy_interrupt_is_valid(phydev)) {
		if (phydev->drv->did_interrupt &&
		    !phydev->drv->did_interrupt(phydev))
			return IRQ_NONE;

		if (phydev->state == PHY_HALTED)
			if (phy_disable_interrupts(phydev))
				goto phy_err;
	}

	mutex_lock(&phydev->lock);
	if ((PHY_RUNNING == phydev->state) || (PHY_NOLINK == phydev->state))
		phydev->state = PHY_CHANGELINK;
	mutex_unlock(&phydev->lock);

	/* reschedule state queue work to run as soon as possible */
	phy_trigger_machine(phydev, true);

	if (phy_interrupt_is_valid(phydev) && phy_clear_interrupt(phydev))
		goto phy_err;
	return IRQ_HANDLED;

phy_err:
	phy_error(phydev);
	return IRQ_NONE;
}

/**
 * phy_change_work - Scheduled by the phy_mac_interrupt to handle PHY changes
 * @work: work_struct that describes the work to be done
 */
void phy_change_work(struct work_struct *work)
{
	struct phy_device *phydev =
		container_of(work, struct phy_device, phy_queue);

	phy_change(phydev);
}

/**
 * phy_interrupt - PHY interrupt handler
 * @irq: interrupt line
 * @phy_dat: phy_device pointer
 *
 * Description: When a PHY interrupt occurs, the handler disables
 * interrupts, and uses phy_change to handle the interrupt.
 */
static irqreturn_t phy_interrupt(int irq, void *phy_dat)
{
	struct phy_device *phydev = phy_dat;

	if (PHY_HALTED == phydev->state)
		return IRQ_NONE;		/* It can't be ours.  */

	return phy_change(phydev);
}

/**
 * phy_enable_interrupts - Enable the interrupts from the PHY side
 * @phydev: target phy_device struct
 */
static int phy_enable_interrupts(struct phy_device *phydev)
{
	int err = phy_clear_interrupt(phydev);

	if (err < 0)
		return err;

	return phy_config_interrupt(phydev, PHY_INTERRUPT_ENABLED);
}

/**
<<<<<<< HEAD
 * phy_disable_interrupts - Disable the PHY interrupts from the PHY side
 * @phydev: target phy_device struct
 */
static int phy_disable_interrupts(struct phy_device *phydev)
{
	int err;

	/* Disable PHY interrupts */
	err = phy_config_interrupt(phydev, PHY_INTERRUPT_DISABLED);
	if (err)
		return err;

	/* Clear the interrupt */
	return phy_clear_interrupt(phydev);
}

/**
=======
>>>>>>> f36b7534
 * phy_start_interrupts - request and enable interrupts for a PHY device
 * @phydev: target phy_device struct
 *
 * Description: Request the interrupt for the given PHY.
 *   If this fails, then we set irq to PHY_POLL.
 *   Otherwise, we enable the interrupts in the PHY.
 *   This should only be called with a valid IRQ number.
 *   Returns 0 on success or < 0 on error.
 */
int phy_start_interrupts(struct phy_device *phydev)
{
	if (request_threaded_irq(phydev->irq, NULL, phy_interrupt,
				 IRQF_ONESHOT | IRQF_SHARED,
				 phydev_name(phydev), phydev) < 0) {
		pr_warn("%s: Can't get IRQ %d (PHY)\n",
			phydev->mdio.bus->name, phydev->irq);
		phydev->irq = PHY_POLL;
		return 0;
	}

	return phy_enable_interrupts(phydev);
}
EXPORT_SYMBOL(phy_start_interrupts);

/**
 * phy_stop_interrupts - disable interrupts from a PHY device
 * @phydev: target phy_device struct
 */
int phy_stop_interrupts(struct phy_device *phydev)
{
	int err = phy_disable_interrupts(phydev);

	if (err)
		phy_error(phydev);

	free_irq(phydev->irq, phydev);

	return err;
}
EXPORT_SYMBOL(phy_stop_interrupts);

/**
 * phy_stop - Bring down the PHY link, and stop checking the status
 * @phydev: target phy_device struct
 */
void phy_stop(struct phy_device *phydev)
{
	mutex_lock(&phydev->lock);

	if (PHY_HALTED == phydev->state)
		goto out_unlock;

	if (phy_interrupt_is_valid(phydev))
		phy_disable_interrupts(phydev);

	phydev->state = PHY_HALTED;

out_unlock:
	mutex_unlock(&phydev->lock);

	/* Cannot call flush_scheduled_work() here as desired because
	 * of rtnl_lock(), but PHY_HALTED shall guarantee phy_change()
	 * will not reenable interrupts.
	 */
}
EXPORT_SYMBOL(phy_stop);

/**
 * phy_start - start or restart a PHY device
 * @phydev: target phy_device struct
 *
 * Description: Indicates the attached device's readiness to
 *   handle PHY-related work.  Used during startup to start the
 *   PHY, and after a call to phy_stop() to resume operation.
 *   Also used to indicate the MDIO bus has cleared an error
 *   condition.
 */
void phy_start(struct phy_device *phydev)
{
	int err = 0;

	mutex_lock(&phydev->lock);

	switch (phydev->state) {
	case PHY_STARTING:
		phydev->state = PHY_PENDING;
		break;
	case PHY_READY:
		phydev->state = PHY_UP;
		break;
	case PHY_HALTED:
		/* if phy was suspended, bring the physical link up again */
		__phy_resume(phydev);

		/* make sure interrupts are re-enabled for the PHY */
		if (phy_interrupt_is_valid(phydev)) {
			err = phy_enable_interrupts(phydev);
			if (err < 0)
				break;
		}

		phydev->state = PHY_RESUMING;
		break;
	default:
		break;
	}
	mutex_unlock(&phydev->lock);

	phy_trigger_machine(phydev, true);
}
EXPORT_SYMBOL(phy_start);

static void phy_link_up(struct phy_device *phydev)
{
	phydev->phy_link_change(phydev, true, true);
	phy_led_trigger_change_speed(phydev);
}

static void phy_link_down(struct phy_device *phydev, bool do_carrier)
{
	phydev->phy_link_change(phydev, false, do_carrier);
	phy_led_trigger_change_speed(phydev);
}

/**
 * phy_state_machine - Handle the state machine
 * @work: work_struct that describes the work to be done
 */
void phy_state_machine(struct work_struct *work)
{
	struct delayed_work *dwork = to_delayed_work(work);
	struct phy_device *phydev =
			container_of(dwork, struct phy_device, state_queue);
	bool needs_aneg = false, do_suspend = false;
	enum phy_state old_state;
	int err = 0;
	int old_link;

	mutex_lock(&phydev->lock);

	old_state = phydev->state;

	if (phydev->drv && phydev->drv->link_change_notify)
		phydev->drv->link_change_notify(phydev);

	switch (phydev->state) {
	case PHY_DOWN:
	case PHY_STARTING:
	case PHY_READY:
	case PHY_PENDING:
		break;
	case PHY_UP:
		needs_aneg = true;

		phydev->link_timeout = PHY_AN_TIMEOUT;

		break;
	case PHY_AN:
		err = phy_read_status(phydev);
		if (err < 0)
			break;

		/* If the link is down, give up on negotiation for now */
		if (!phydev->link) {
			phydev->state = PHY_NOLINK;
			phy_link_down(phydev, true);
			break;
		}

		/* Check if negotiation is done.  Break if there's an error */
		err = phy_aneg_done(phydev);
		if (err < 0)
			break;

		/* If AN is done, we're running */
		if (err > 0) {
			phydev->state = PHY_RUNNING;
			phy_link_up(phydev);
		} else if (0 == phydev->link_timeout--)
			needs_aneg = true;
		break;
	case PHY_NOLINK:
		if (phy_interrupt_is_valid(phydev))
			break;

		err = phy_read_status(phydev);
		if (err)
			break;

		if (phydev->link) {
			if (AUTONEG_ENABLE == phydev->autoneg) {
				err = phy_aneg_done(phydev);
				if (err < 0)
					break;

				if (!err) {
					phydev->state = PHY_AN;
					phydev->link_timeout = PHY_AN_TIMEOUT;
					break;
				}
			}
			phydev->state = PHY_RUNNING;
			phy_link_up(phydev);
		}
		break;
	case PHY_FORCING:
		err = genphy_update_link(phydev);
		if (err)
			break;

		if (phydev->link) {
			phydev->state = PHY_RUNNING;
			phy_link_up(phydev);
		} else {
			if (0 == phydev->link_timeout--)
				needs_aneg = true;
			phy_link_down(phydev, false);
		}
		break;
	case PHY_RUNNING:
		/* Only register a CHANGE if we are polling and link changed
		 * since latest checking.
		 */
		if (phydev->irq == PHY_POLL) {
			old_link = phydev->link;
			err = phy_read_status(phydev);
			if (err)
				break;

			if (old_link != phydev->link)
				phydev->state = PHY_CHANGELINK;
		}
		/*
		 * Failsafe: check that nobody set phydev->link=0 between two
		 * poll cycles, otherwise we won't leave RUNNING state as long
		 * as link remains down.
		 */
		if (!phydev->link && phydev->state == PHY_RUNNING) {
			phydev->state = PHY_CHANGELINK;
			phydev_err(phydev, "no link in PHY_RUNNING\n");
		}
		break;
	case PHY_CHANGELINK:
		err = phy_read_status(phydev);
		if (err)
			break;

		if (phydev->link) {
			phydev->state = PHY_RUNNING;
			phy_link_up(phydev);
		} else {
			phydev->state = PHY_NOLINK;
			phy_link_down(phydev, true);
		}
		break;
	case PHY_HALTED:
		if (phydev->link) {
			phydev->link = 0;
			phy_link_down(phydev, true);
			do_suspend = true;
		}
		break;
	case PHY_RESUMING:
		if (AUTONEG_ENABLE == phydev->autoneg) {
			err = phy_aneg_done(phydev);
			if (err < 0)
				break;

			/* err > 0 if AN is done.
			 * Otherwise, it's 0, and we're  still waiting for AN
			 */
			if (err > 0) {
				err = phy_read_status(phydev);
				if (err)
					break;

				if (phydev->link) {
					phydev->state = PHY_RUNNING;
					phy_link_up(phydev);
				} else	{
					phydev->state = PHY_NOLINK;
					phy_link_down(phydev, false);
				}
			} else {
				phydev->state = PHY_AN;
				phydev->link_timeout = PHY_AN_TIMEOUT;
			}
		} else {
			err = phy_read_status(phydev);
			if (err)
				break;

			if (phydev->link) {
				phydev->state = PHY_RUNNING;
				phy_link_up(phydev);
			} else	{
				phydev->state = PHY_NOLINK;
				phy_link_down(phydev, false);
			}
		}
		break;
	}

	mutex_unlock(&phydev->lock);

	if (needs_aneg)
		err = phy_start_aneg_priv(phydev, false);
	else if (do_suspend)
		phy_suspend(phydev);

	if (err < 0)
		phy_error(phydev);

	if (old_state != phydev->state)
		phydev_dbg(phydev, "PHY state change %s -> %s\n",
			   phy_state_to_str(old_state),
			   phy_state_to_str(phydev->state));

	/* Only re-schedule a PHY state machine change if we are polling the
	 * PHY, if PHY_IGNORE_INTERRUPT is set, then we will be moving
	 * between states from phy_mac_interrupt()
	 */
	if (phydev->irq == PHY_POLL)
		queue_delayed_work(system_power_efficient_wq, &phydev->state_queue,
				   PHY_STATE_TIME * HZ);
}

/**
 * phy_mac_interrupt - MAC says the link has changed
 * @phydev: phy_device struct with changed link
 *
 * The MAC layer is able to indicate there has been a change in the PHY link
 * status. Trigger the state machine and work a work queue.
 */
void phy_mac_interrupt(struct phy_device *phydev)
{
	/* Trigger a state machine change */
	queue_work(system_power_efficient_wq, &phydev->phy_queue);
}
EXPORT_SYMBOL(phy_mac_interrupt);

/**
 * phy_init_eee - init and check the EEE feature
 * @phydev: target phy_device struct
 * @clk_stop_enable: PHY may stop the clock during LPI
 *
 * Description: it checks if the Energy-Efficient Ethernet (EEE)
 * is supported by looking at the MMD registers 3.20 and 7.60/61
 * and it programs the MMD register 3.0 setting the "Clock stop enable"
 * bit if required.
 */
int phy_init_eee(struct phy_device *phydev, bool clk_stop_enable)
{
	if (!phydev->drv)
		return -EIO;

	/* According to 802.3az,the EEE is supported only in full duplex-mode.
	 */
	if (phydev->duplex == DUPLEX_FULL) {
		int eee_lp, eee_cap, eee_adv;
		u32 lp, cap, adv;
		int status;

		/* Read phy status to properly get the right settings */
		status = phy_read_status(phydev);
		if (status)
			return status;

		/* First check if the EEE ability is supported */
		eee_cap = phy_read_mmd(phydev, MDIO_MMD_PCS, MDIO_PCS_EEE_ABLE);
		if (eee_cap <= 0)
			goto eee_exit_err;

		cap = mmd_eee_cap_to_ethtool_sup_t(eee_cap);
		if (!cap)
			goto eee_exit_err;

		/* Check which link settings negotiated and verify it in
		 * the EEE advertising registers.
		 */
		eee_lp = phy_read_mmd(phydev, MDIO_MMD_AN, MDIO_AN_EEE_LPABLE);
		if (eee_lp <= 0)
			goto eee_exit_err;

		eee_adv = phy_read_mmd(phydev, MDIO_MMD_AN, MDIO_AN_EEE_ADV);
		if (eee_adv <= 0)
			goto eee_exit_err;

		adv = mmd_eee_adv_to_ethtool_adv_t(eee_adv);
		lp = mmd_eee_adv_to_ethtool_adv_t(eee_lp);
		if (!phy_check_valid(phydev->speed, phydev->duplex, lp & adv))
			goto eee_exit_err;

		if (clk_stop_enable) {
			/* Configure the PHY to stop receiving xMII
			 * clock while it is signaling LPI.
			 */
			int val = phy_read_mmd(phydev, MDIO_MMD_PCS, MDIO_CTRL1);
			if (val < 0)
				return val;

			val |= MDIO_PCS_CTRL1_CLKSTOP_EN;
			phy_write_mmd(phydev, MDIO_MMD_PCS, MDIO_CTRL1, val);
		}

		return 0; /* EEE supported */
	}
eee_exit_err:
	return -EPROTONOSUPPORT;
}
EXPORT_SYMBOL(phy_init_eee);

/**
 * phy_get_eee_err - report the EEE wake error count
 * @phydev: target phy_device struct
 *
 * Description: it is to report the number of time where the PHY
 * failed to complete its normal wake sequence.
 */
int phy_get_eee_err(struct phy_device *phydev)
{
	if (!phydev->drv)
		return -EIO;

	return phy_read_mmd(phydev, MDIO_MMD_PCS, MDIO_PCS_EEE_WK_ERR);
}
EXPORT_SYMBOL(phy_get_eee_err);

/**
 * phy_ethtool_get_eee - get EEE supported and status
 * @phydev: target phy_device struct
 * @data: ethtool_eee data
 *
 * Description: it reportes the Supported/Advertisement/LP Advertisement
 * capabilities.
 */
int phy_ethtool_get_eee(struct phy_device *phydev, struct ethtool_eee *data)
{
	int val;

	if (!phydev->drv)
		return -EIO;

	/* Get Supported EEE */
	val = phy_read_mmd(phydev, MDIO_MMD_PCS, MDIO_PCS_EEE_ABLE);
	if (val < 0)
		return val;
	data->supported = mmd_eee_cap_to_ethtool_sup_t(val);

	/* Get advertisement EEE */
	val = phy_read_mmd(phydev, MDIO_MMD_AN, MDIO_AN_EEE_ADV);
	if (val < 0)
		return val;
	data->advertised = mmd_eee_adv_to_ethtool_adv_t(val);

	/* Get LP advertisement EEE */
	val = phy_read_mmd(phydev, MDIO_MMD_AN, MDIO_AN_EEE_LPABLE);
	if (val < 0)
		return val;
	data->lp_advertised = mmd_eee_adv_to_ethtool_adv_t(val);

	return 0;
}
EXPORT_SYMBOL(phy_ethtool_get_eee);

/**
 * phy_ethtool_set_eee - set EEE supported and status
 * @phydev: target phy_device struct
 * @data: ethtool_eee data
 *
 * Description: it is to program the Advertisement EEE register.
 */
int phy_ethtool_set_eee(struct phy_device *phydev, struct ethtool_eee *data)
{
	int cap, old_adv, adv, ret;

	if (!phydev->drv)
		return -EIO;

	/* Get Supported EEE */
	cap = phy_read_mmd(phydev, MDIO_MMD_PCS, MDIO_PCS_EEE_ABLE);
	if (cap < 0)
		return cap;

	old_adv = phy_read_mmd(phydev, MDIO_MMD_AN, MDIO_AN_EEE_ADV);
	if (old_adv < 0)
		return old_adv;

	adv = ethtool_adv_to_mmd_eee_adv_t(data->advertised) & cap;

	/* Mask prohibited EEE modes */
	adv &= ~phydev->eee_broken_modes;

	if (old_adv != adv) {
		ret = phy_write_mmd(phydev, MDIO_MMD_AN, MDIO_AN_EEE_ADV, adv);
		if (ret < 0)
			return ret;

		/* Restart autonegotiation so the new modes get sent to the
		 * link partner.
		 */
		ret = phy_restart_aneg(phydev);
		if (ret < 0)
			return ret;
	}

	return 0;
}
EXPORT_SYMBOL(phy_ethtool_set_eee);

int phy_ethtool_set_wol(struct phy_device *phydev, struct ethtool_wolinfo *wol)
{
	if (phydev->drv && phydev->drv->set_wol)
		return phydev->drv->set_wol(phydev, wol);

	return -EOPNOTSUPP;
}
EXPORT_SYMBOL(phy_ethtool_set_wol);

void phy_ethtool_get_wol(struct phy_device *phydev, struct ethtool_wolinfo *wol)
{
	if (phydev->drv && phydev->drv->get_wol)
		phydev->drv->get_wol(phydev, wol);
}
EXPORT_SYMBOL(phy_ethtool_get_wol);

int phy_ethtool_get_link_ksettings(struct net_device *ndev,
				   struct ethtool_link_ksettings *cmd)
{
	struct phy_device *phydev = ndev->phydev;

	if (!phydev)
		return -ENODEV;

	phy_ethtool_ksettings_get(phydev, cmd);

	return 0;
}
EXPORT_SYMBOL(phy_ethtool_get_link_ksettings);

int phy_ethtool_set_link_ksettings(struct net_device *ndev,
				   const struct ethtool_link_ksettings *cmd)
{
	struct phy_device *phydev = ndev->phydev;

	if (!phydev)
		return -ENODEV;

	return phy_ethtool_ksettings_set(phydev, cmd);
}
EXPORT_SYMBOL(phy_ethtool_set_link_ksettings);

int phy_ethtool_nway_reset(struct net_device *ndev)
{
	struct phy_device *phydev = ndev->phydev;

	if (!phydev)
		return -ENODEV;

	if (!phydev->drv)
		return -EIO;

	return phy_restart_aneg(phydev);
}
EXPORT_SYMBOL(phy_ethtool_nway_reset);<|MERGE_RESOLUTION|>--- conflicted
+++ resolved
@@ -628,19 +628,10 @@
 	/* Disable PHY interrupts */
 	err = phy_config_interrupt(phydev, PHY_INTERRUPT_DISABLED);
 	if (err)
-		goto phy_err;
+		return err;
 
 	/* Clear the interrupt */
-	err = phy_clear_interrupt(phydev);
-	if (err)
-		goto phy_err;
-
-	return 0;
-
-phy_err:
-	phy_error(phydev);
-
-	return err;
+	return phy_clear_interrupt(phydev);
 }
 
 /**
@@ -721,26 +712,6 @@
 }
 
 /**
-<<<<<<< HEAD
- * phy_disable_interrupts - Disable the PHY interrupts from the PHY side
- * @phydev: target phy_device struct
- */
-static int phy_disable_interrupts(struct phy_device *phydev)
-{
-	int err;
-
-	/* Disable PHY interrupts */
-	err = phy_config_interrupt(phydev, PHY_INTERRUPT_DISABLED);
-	if (err)
-		return err;
-
-	/* Clear the interrupt */
-	return phy_clear_interrupt(phydev);
-}
-
-/**
-=======
->>>>>>> f36b7534
  * phy_start_interrupts - request and enable interrupts for a PHY device
  * @phydev: target phy_device struct
  *
