--- conflicted
+++ resolved
@@ -601,14 +601,11 @@
 int smb2_parse_query_directory(struct cifs_tcon *tcon, struct kvec *rsp_iov,
 			       int resp_buftype,
 			       struct cifs_search_info *srch_inf);
-<<<<<<< HEAD
-=======
 
 struct super_block *cifs_get_tcp_super(struct TCP_Server_Info *server);
 void cifs_put_tcp_super(struct super_block *sb);
 int update_super_prepath(struct cifs_tcon *tcon, const char *prefix,
 			 size_t prefix_len);
->>>>>>> 04d5ce62
 
 #ifdef CONFIG_CIFS_DFS_UPCALL
 static inline int get_dfs_path(const unsigned int xid, struct cifs_ses *ses,
