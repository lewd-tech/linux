--- conflicted
+++ resolved
@@ -1015,7 +1015,6 @@
 			    hose->mem_resources[i].start == hose->pci_mem_offset)
 				return 0;
 		}
-<<<<<<< HEAD
 
 		/* Well, it starts at 0 and we know it will collide so we may as
 		 * well consider it as unassigned. That covers the Apple case.
@@ -1043,35 +1042,6 @@
 	}
 }
 
-=======
-
-		/* Well, it starts at 0 and we know it will collide so we may as
-		 * well consider it as unassigned. That covers the Apple case.
-		 */
-		return 1;
-	} else {
-		/* If the BAR is non-0, then we consider it assigned */
-		offset = (unsigned long)hose->io_base_virt - _IO_BASE;
-		if (((res->start - offset) & 0xfffffffful) != 0)
-			return 0;
-
-		/* Here, we are a bit different than memory as typically IO space
-		 * starting at low addresses -is- valid. What we do instead if that
-		 * we consider as unassigned anything that doesn't have IO enabled
-		 * in the PCI command register, and that's it.
-		 */
-		pci_read_config_word(dev, PCI_COMMAND, &command);
-		if (command & PCI_COMMAND_IO)
-			return 0;
-
-		/* It's starting at 0 and IO is disabled in the bridge, consider
-		 * it unassigned
-		 */
-		return 1;
-	}
-}
-
->>>>>>> c07f62e5
 /* Fixup resources of a PCI<->PCI bridge */
 static void __devinit pcibios_fixup_bridge(struct pci_bus *bus)
 {
