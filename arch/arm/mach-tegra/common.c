--- conflicted
+++ resolved
@@ -33,9 +33,6 @@
 #include "clock.h"
 #include "fuse.h"
 
-<<<<<<< HEAD
-void (*arch_reset)(char mode, const char *cmd) = tegra_assert_system_reset;
-
 #ifdef CONFIG_OF
 static const struct of_device_id tegra_dt_irq_match[] __initconst = {
 	{ .compatible = "arm,cortex-a9-gic", .data = gic_of_init },
@@ -49,8 +46,6 @@
 }
 #endif
 
-=======
->>>>>>> a07613a5
 void tegra_assert_system_reset(char mode, const char *cmd)
 {
 	void __iomem *reset = IO_ADDRESS(TEGRA_PMC_BASE + 0);
