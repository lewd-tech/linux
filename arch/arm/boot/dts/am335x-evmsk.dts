--- conflicted
+++ resolved
@@ -381,7 +381,6 @@
 	};
 };
 
-<<<<<<< HEAD
 &mac {
 	pinctrl-names = "default", "sleep";
 	pinctrl-0 = <&cpsw_default>;
@@ -392,7 +391,8 @@
 	pinctrl-names = "default", "sleep";
 	pinctrl-0 = <&davinci_mdio_default>;
 	pinctrl-1 = <&davinci_mdio_sleep>;
-=======
+};
+
 &cpsw_emac0 {
 	phy_id = <&davinci_mdio>, <0>;
 	phy-mode = "rgmii-txid";
@@ -401,5 +401,4 @@
 &cpsw_emac1 {
 	phy_id = <&davinci_mdio>, <1>;
 	phy-mode = "rgmii-txid";
->>>>>>> 56e0ef52
 };