--- conflicted
+++ resolved
@@ -59,9 +59,6 @@
 	switch (bcm47xx_bus_type) {
 #ifdef CONFIG_BCM47XX_SSB
 	case BCM47XX_BUS_TYPE_SSB:
-<<<<<<< HEAD
-		ssb_watchdog_timer_set(&bcm47xx_bus.ssb, 3);
-=======
 		if (bcm47xx_bus.ssb.chip_id == 0x4785)
 			write_c0_diag4(1 << 22);
 		ssb_watchdog_timer_set(&bcm47xx_bus.ssb, 1);
@@ -72,12 +69,11 @@
 				"wait\n\t"
 				".set\tmips0");
 		}
->>>>>>> 7af142f7
 		break;
 #endif
 #ifdef CONFIG_BCM47XX_BCMA
 	case BCM47XX_BUS_TYPE_BCMA:
-		bcma_chipco_watchdog_timer_set(&bcm47xx_bus.bcma.bus.drv_cc, 3);
+		bcma_chipco_watchdog_timer_set(&bcm47xx_bus.bcma.bus.drv_cc, 1);
 		break;
 #endif
 	}
