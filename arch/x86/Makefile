# Unified Makefile for i386 and x86_64

# select defconfig based on actual architecture
ifeq ($(ARCH),x86)
        KBUILD_DEFCONFIG := i386_defconfig
else
        KBUILD_DEFCONFIG := $(ARCH)_defconfig
endif

core-$(CONFIG_KVM) += arch/x86/kvm/

# BITS is used as extension for files which are available in a 32 bit
# and a 64 bit version to simplify shared Makefiles.
# e.g.: obj-y += foo_$(BITS).o
export BITS

ifeq ($(CONFIG_X86_32),y)
        BITS := 32
        UTS_MACHINE := i386
        CHECKFLAGS += -D__i386__

        biarch := $(call cc-option,-m32)
        KBUILD_AFLAGS += $(biarch)
        KBUILD_CFLAGS += $(biarch)

        ifdef CONFIG_RELOCATABLE
                LDFLAGS_vmlinux := --emit-relocs
        endif

        KBUILD_CFLAGS += -msoft-float -mregparm=3 -freg-struct-return

        # prevent gcc from keeping the stack 16 byte aligned
        KBUILD_CFLAGS += $(call cc-option,-mpreferred-stack-boundary=2)

        # Disable unit-at-a-time mode on pre-gcc-4.0 compilers, it makes gcc use
        # a lot more stack due to the lack of sharing of stacklots:
        KBUILD_CFLAGS += $(shell if [ $(call cc-version) -lt 0400 ] ; then \
                echo $(call cc-option,-fno-unit-at-a-time); fi ;)

        # CPU-specific tuning. Anything which can be shared with UML should go here.
        include $(srctree)/arch/x86/Makefile_32.cpu
        KBUILD_CFLAGS += $(cflags-y)

        # temporary until string.h is fixed
        KBUILD_CFLAGS += -ffreestanding
else
        BITS := 64
        UTS_MACHINE := x86_64
        CHECKFLAGS += -D__x86_64__ -m64

        KBUILD_AFLAGS += -m64
        KBUILD_CFLAGS += -m64

        # FIXME - should be integrated in Makefile.cpu (Makefile_32.cpu)
        cflags-$(CONFIG_MK8) += $(call cc-option,-march=k8)
        cflags-$(CONFIG_MPSC) += $(call cc-option,-march=nocona)

        cflags-$(CONFIG_MCORE2) += \
                $(call cc-option,-march=core2,$(call cc-option,-mtune=generic))
        cflags-$(CONFIG_GENERIC_CPU) += $(call cc-option,-mtune=generic)
        KBUILD_CFLAGS += $(cflags-y)

        KBUILD_CFLAGS += -mno-red-zone
        KBUILD_CFLAGS += -mcmodel=kernel

        # -funit-at-a-time shrinks the kernel .text considerably
        # unfortunately it makes reading oopses harder.
        KBUILD_CFLAGS += $(call cc-option,-funit-at-a-time)

        # this works around some issues with generating unwind tables in older gccs
        # newer gccs do it by default
        KBUILD_CFLAGS += -maccumulate-outgoing-args
endif

ifdef CONFIG_CC_STACKPROTECTOR
	cc_has_sp := $(srctree)/scripts/gcc-x86_$(BITS)-has-stack-protector.sh
        ifeq ($(shell $(CONFIG_SHELL) $(cc_has_sp) $(CC)),y)
                stackp-y := -fstack-protector
                stackp-$(CONFIG_CC_STACKPROTECTOR_ALL) += -fstack-protector-all
                KBUILD_CFLAGS += $(stackp-y)
        else
                $(warning stack protector enabled but no compiler support)
        endif
endif

# Stackpointer is addressed different for 32 bit and 64 bit x86
sp-$(CONFIG_X86_32) := esp
sp-$(CONFIG_X86_64) := rsp

# do binutils support CFI?
cfi := $(call as-instr,.cfi_startproc\n.cfi_rel_offset $(sp-y)$(comma)0\n.cfi_endproc,-DCONFIG_AS_CFI=1)
# is .cfi_signal_frame supported too?
cfi-sigframe := $(call as-instr,.cfi_startproc\n.cfi_signal_frame\n.cfi_endproc,-DCONFIG_AS_CFI_SIGNAL_FRAME=1)
KBUILD_AFLAGS += $(cfi) $(cfi-sigframe)
KBUILD_CFLAGS += $(cfi) $(cfi-sigframe)

LDFLAGS := -m elf_$(UTS_MACHINE)

# Speed up the build
KBUILD_CFLAGS += -pipe
# Workaround for a gcc prelease that unfortunately was shipped in a suse release
KBUILD_CFLAGS += -Wno-sign-compare
#
KBUILD_CFLAGS += -fno-asynchronous-unwind-tables
# prevent gcc from generating any FP code by mistake
KBUILD_CFLAGS += $(call cc-option,-mno-sse -mno-mmx -mno-sse2 -mno-3dnow,)

KBUILD_CFLAGS += $(mflags-y)
KBUILD_AFLAGS += $(mflags-y)

###
# Kernel objects

head-y := arch/x86/kernel/head_$(BITS).o
head-y += arch/x86/kernel/head$(BITS).o
head-y += arch/x86/kernel/head.o
head-y += arch/x86/kernel/init_task.o

libs-y  += arch/x86/lib/

# Sub architecture files that needs linking first
core-y += $(fcore-y)

# Xen paravirtualization support
core-$(CONFIG_XEN) += arch/x86/xen/

# lguest paravirtualization support
core-$(CONFIG_LGUEST_GUEST) += arch/x86/lguest/

core-y += arch/x86/kernel/
core-y += arch/x86/mm/

core-y += arch/x86/crypto/
core-y += arch/x86/vdso/
core-$(CONFIG_IA32_EMULATION) += arch/x86/ia32/

# drivers-y are linked after core-y
drivers-$(CONFIG_MATH_EMULATION) += arch/x86/math-emu/
drivers-$(CONFIG_PCI)            += arch/x86/pci/

# must be linked after kernel/
drivers-$(CONFIG_OPROFILE) += arch/x86/oprofile/

# suspend and hibernation support
drivers-$(CONFIG_PM) += arch/x86/power/

ifeq ($(CONFIG_X86_32),y)
drivers-$(CONFIG_FB) += arch/x86/video/
endif

####
# boot loader support. Several targets are kept for legacy purposes

boot := arch/x86/boot

<<<<<<< HEAD
BOOT_TARGETS = bzlilo bzdisk fdimage fdimage144 fdimage288 isoimage install
=======
BOOT_TARGETS = bzlilo bzdisk fdimage fdimage144 fdimage288 isoimage
>>>>>>> 6574612f

PHONY += bzImage $(BOOT_TARGETS)

# Default kernel to build
all: bzImage

# KBUILD_IMAGE specify target image being built
KBUILD_IMAGE := $(boot)/bzImage

bzImage: vmlinux
	$(Q)$(MAKE) $(build)=$(boot) $(KBUILD_IMAGE)
	$(Q)mkdir -p $(objtree)/arch/$(UTS_MACHINE)/boot
	$(Q)ln -fsn ../../x86/boot/bzImage $(objtree)/arch/$(UTS_MACHINE)/boot/$@

$(BOOT_TARGETS): vmlinux
	$(Q)$(MAKE) $(build)=$(boot) $@
<<<<<<< HEAD
=======

PHONY += install
install:
	$(Q)$(MAKE) $(build)=$(boot) $@
>>>>>>> 6574612f

PHONY += vdso_install
vdso_install:
	$(Q)$(MAKE) $(build)=arch/x86/vdso $@

archclean:
	$(Q)rm -rf $(objtree)/arch/i386
	$(Q)rm -rf $(objtree)/arch/x86_64
	$(Q)$(MAKE) $(clean)=$(boot)

define archhelp
  echo  '* bzImage      - Compressed kernel image (arch/x86/boot/bzImage)'
  echo  '  install      - Install kernel using'
  echo  '                  (your) ~/bin/installkernel or'
  echo  '                  (distribution) /sbin/installkernel or'
  echo  '                  install to $$(INSTALL_PATH) and run lilo'
  echo  '  fdimage      - Create 1.4MB boot floppy image (arch/x86/boot/fdimage)'
  echo  '  fdimage144   - Create 1.4MB boot floppy image (arch/x86/boot/fdimage)'
  echo  '  fdimage288   - Create 2.8MB boot floppy image (arch/x86/boot/fdimage)'
  echo  '  isoimage     - Create a boot CD-ROM image (arch/x86/boot/image.iso)'
  echo  '                  bzdisk/fdimage*/isoimage also accept:'
  echo  '                  FDARGS="..."  arguments for the booted kernel'
  echo  '                  FDINITRD=file initrd for the booted kernel'
endef<|MERGE_RESOLUTION|>--- conflicted
+++ resolved
@@ -153,11 +153,7 @@
 
 boot := arch/x86/boot
 
-<<<<<<< HEAD
-BOOT_TARGETS = bzlilo bzdisk fdimage fdimage144 fdimage288 isoimage install
-=======
 BOOT_TARGETS = bzlilo bzdisk fdimage fdimage144 fdimage288 isoimage
->>>>>>> 6574612f
 
 PHONY += bzImage $(BOOT_TARGETS)
 
@@ -174,13 +170,10 @@
 
 $(BOOT_TARGETS): vmlinux
 	$(Q)$(MAKE) $(build)=$(boot) $@
-<<<<<<< HEAD
-=======
 
 PHONY += install
 install:
 	$(Q)$(MAKE) $(build)=$(boot) $@
->>>>>>> 6574612f
 
 PHONY += vdso_install
 vdso_install:
