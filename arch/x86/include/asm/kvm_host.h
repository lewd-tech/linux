/* SPDX-License-Identifier: GPL-2.0-only */
/*
 * Kernel-based Virtual Machine driver for Linux
 *
 * This header defines architecture specific interfaces, x86 version
 */

#ifndef _ASM_X86_KVM_HOST_H
#define _ASM_X86_KVM_HOST_H

#include <linux/types.h>
#include <linux/mm.h>
#include <linux/mmu_notifier.h>
#include <linux/tracepoint.h>
#include <linux/cpumask.h>
#include <linux/irq_work.h>
#include <linux/irq.h>

#include <linux/kvm.h>
#include <linux/kvm_para.h>
#include <linux/kvm_types.h>
#include <linux/perf_event.h>
#include <linux/pvclock_gtod.h>
#include <linux/clocksource.h>
#include <linux/irqbypass.h>
#include <linux/hyperv.h>

#include <asm/apic.h>
#include <asm/pvclock-abi.h>
#include <asm/desc.h>
#include <asm/mtrr.h>
#include <asm/msr-index.h>
#include <asm/asm.h>
#include <asm/kvm_page_track.h>
#include <asm/kvm_vcpu_regs.h>
#include <asm/hyperv-tlfs.h>

#define __KVM_HAVE_ARCH_VCPU_DEBUGFS

#define KVM_MAX_VCPUS 288
#define KVM_SOFT_MAX_VCPUS 240
#define KVM_MAX_VCPU_ID 1023
#define KVM_USER_MEM_SLOTS 509
/* memory slots that are not exposed to userspace */
#define KVM_PRIVATE_MEM_SLOTS 3
#define KVM_MEM_SLOTS_NUM (KVM_USER_MEM_SLOTS + KVM_PRIVATE_MEM_SLOTS)

#define KVM_HALT_POLL_NS_DEFAULT 200000

#define KVM_IRQCHIP_NUM_PINS  KVM_IOAPIC_NUM_PINS

#define KVM_DIRTY_LOG_MANUAL_CAPS   (KVM_DIRTY_LOG_MANUAL_PROTECT_ENABLE | \
					KVM_DIRTY_LOG_INITIALLY_SET)

/* x86-specific vcpu->requests bit members */
#define KVM_REQ_MIGRATE_TIMER		KVM_ARCH_REQ(0)
#define KVM_REQ_REPORT_TPR_ACCESS	KVM_ARCH_REQ(1)
#define KVM_REQ_TRIPLE_FAULT		KVM_ARCH_REQ(2)
#define KVM_REQ_MMU_SYNC		KVM_ARCH_REQ(3)
#define KVM_REQ_CLOCK_UPDATE		KVM_ARCH_REQ(4)
#define KVM_REQ_LOAD_MMU_PGD		KVM_ARCH_REQ(5)
#define KVM_REQ_EVENT			KVM_ARCH_REQ(6)
#define KVM_REQ_APF_HALT		KVM_ARCH_REQ(7)
#define KVM_REQ_STEAL_UPDATE		KVM_ARCH_REQ(8)
#define KVM_REQ_NMI			KVM_ARCH_REQ(9)
#define KVM_REQ_PMU			KVM_ARCH_REQ(10)
#define KVM_REQ_PMI			KVM_ARCH_REQ(11)
#define KVM_REQ_SMI			KVM_ARCH_REQ(12)
#define KVM_REQ_MASTERCLOCK_UPDATE	KVM_ARCH_REQ(13)
#define KVM_REQ_MCLOCK_INPROGRESS \
	KVM_ARCH_REQ_FLAGS(14, KVM_REQUEST_WAIT | KVM_REQUEST_NO_WAKEUP)
#define KVM_REQ_SCAN_IOAPIC \
	KVM_ARCH_REQ_FLAGS(15, KVM_REQUEST_WAIT | KVM_REQUEST_NO_WAKEUP)
#define KVM_REQ_GLOBAL_CLOCK_UPDATE	KVM_ARCH_REQ(16)
#define KVM_REQ_APIC_PAGE_RELOAD \
	KVM_ARCH_REQ_FLAGS(17, KVM_REQUEST_WAIT | KVM_REQUEST_NO_WAKEUP)
#define KVM_REQ_HV_CRASH		KVM_ARCH_REQ(18)
#define KVM_REQ_IOAPIC_EOI_EXIT		KVM_ARCH_REQ(19)
#define KVM_REQ_HV_RESET		KVM_ARCH_REQ(20)
#define KVM_REQ_HV_EXIT			KVM_ARCH_REQ(21)
#define KVM_REQ_HV_STIMER		KVM_ARCH_REQ(22)
#define KVM_REQ_LOAD_EOI_EXITMAP	KVM_ARCH_REQ(23)
#define KVM_REQ_GET_NESTED_STATE_PAGES	KVM_ARCH_REQ(24)
#define KVM_REQ_APICV_UPDATE \
	KVM_ARCH_REQ_FLAGS(25, KVM_REQUEST_WAIT | KVM_REQUEST_NO_WAKEUP)
#define KVM_REQ_TLB_FLUSH_CURRENT	KVM_ARCH_REQ(26)
#define KVM_REQ_HV_TLB_FLUSH \
	KVM_ARCH_REQ_FLAGS(27, KVM_REQUEST_NO_WAKEUP)
#define KVM_REQ_APF_READY		KVM_ARCH_REQ(28)
#define KVM_REQ_MSR_FILTER_CHANGED	KVM_ARCH_REQ(29)

#define CR0_RESERVED_BITS                                               \
	(~(unsigned long)(X86_CR0_PE | X86_CR0_MP | X86_CR0_EM | X86_CR0_TS \
			  | X86_CR0_ET | X86_CR0_NE | X86_CR0_WP | X86_CR0_AM \
			  | X86_CR0_NW | X86_CR0_CD | X86_CR0_PG))

#define CR4_RESERVED_BITS                                               \
	(~(unsigned long)(X86_CR4_VME | X86_CR4_PVI | X86_CR4_TSD | X86_CR4_DE\
			  | X86_CR4_PSE | X86_CR4_PAE | X86_CR4_MCE     \
			  | X86_CR4_PGE | X86_CR4_PCE | X86_CR4_OSFXSR | X86_CR4_PCIDE \
			  | X86_CR4_OSXSAVE | X86_CR4_SMEP | X86_CR4_FSGSBASE \
			  | X86_CR4_OSXMMEXCPT | X86_CR4_LA57 | X86_CR4_VMXE \
			  | X86_CR4_SMAP | X86_CR4_PKE | X86_CR4_UMIP))

#define CR8_RESERVED_BITS (~(unsigned long)X86_CR8_TPR)



#define INVALID_PAGE (~(hpa_t)0)
#define VALID_PAGE(x) ((x) != INVALID_PAGE)

#define UNMAPPED_GVA (~(gpa_t)0)

/* KVM Hugepage definitions for x86 */
#define KVM_MAX_HUGEPAGE_LEVEL	PG_LEVEL_1G
#define KVM_NR_PAGE_SIZES	(KVM_MAX_HUGEPAGE_LEVEL - PG_LEVEL_4K + 1)
#define KVM_HPAGE_GFN_SHIFT(x)	(((x) - 1) * 9)
#define KVM_HPAGE_SHIFT(x)	(PAGE_SHIFT + KVM_HPAGE_GFN_SHIFT(x))
#define KVM_HPAGE_SIZE(x)	(1UL << KVM_HPAGE_SHIFT(x))
#define KVM_HPAGE_MASK(x)	(~(KVM_HPAGE_SIZE(x) - 1))
#define KVM_PAGES_PER_HPAGE(x)	(KVM_HPAGE_SIZE(x) / PAGE_SIZE)

static inline gfn_t gfn_to_index(gfn_t gfn, gfn_t base_gfn, int level)
{
	/* KVM_HPAGE_GFN_SHIFT(PG_LEVEL_4K) must be 0. */
	return (gfn >> KVM_HPAGE_GFN_SHIFT(level)) -
		(base_gfn >> KVM_HPAGE_GFN_SHIFT(level));
}

#define KVM_PERMILLE_MMU_PAGES 20
#define KVM_MIN_ALLOC_MMU_PAGES 64UL
#define KVM_MMU_HASH_SHIFT 12
#define KVM_NUM_MMU_PAGES (1 << KVM_MMU_HASH_SHIFT)
#define KVM_MIN_FREE_MMU_PAGES 5
#define KVM_REFILL_PAGES 25
#define KVM_MAX_CPUID_ENTRIES 256
#define KVM_NR_FIXED_MTRR_REGION 88
#define KVM_NR_VAR_MTRR 8

#define ASYNC_PF_PER_VCPU 64

enum kvm_reg {
	VCPU_REGS_RAX = __VCPU_REGS_RAX,
	VCPU_REGS_RCX = __VCPU_REGS_RCX,
	VCPU_REGS_RDX = __VCPU_REGS_RDX,
	VCPU_REGS_RBX = __VCPU_REGS_RBX,
	VCPU_REGS_RSP = __VCPU_REGS_RSP,
	VCPU_REGS_RBP = __VCPU_REGS_RBP,
	VCPU_REGS_RSI = __VCPU_REGS_RSI,
	VCPU_REGS_RDI = __VCPU_REGS_RDI,
#ifdef CONFIG_X86_64
	VCPU_REGS_R8  = __VCPU_REGS_R8,
	VCPU_REGS_R9  = __VCPU_REGS_R9,
	VCPU_REGS_R10 = __VCPU_REGS_R10,
	VCPU_REGS_R11 = __VCPU_REGS_R11,
	VCPU_REGS_R12 = __VCPU_REGS_R12,
	VCPU_REGS_R13 = __VCPU_REGS_R13,
	VCPU_REGS_R14 = __VCPU_REGS_R14,
	VCPU_REGS_R15 = __VCPU_REGS_R15,
#endif
	VCPU_REGS_RIP,
	NR_VCPU_REGS,

	VCPU_EXREG_PDPTR = NR_VCPU_REGS,
	VCPU_EXREG_CR0,
	VCPU_EXREG_CR3,
	VCPU_EXREG_CR4,
	VCPU_EXREG_RFLAGS,
	VCPU_EXREG_SEGMENTS,
	VCPU_EXREG_EXIT_INFO_1,
	VCPU_EXREG_EXIT_INFO_2,
};

enum {
	VCPU_SREG_ES,
	VCPU_SREG_CS,
	VCPU_SREG_SS,
	VCPU_SREG_DS,
	VCPU_SREG_FS,
	VCPU_SREG_GS,
	VCPU_SREG_TR,
	VCPU_SREG_LDTR,
};

enum exit_fastpath_completion {
	EXIT_FASTPATH_NONE,
	EXIT_FASTPATH_REENTER_GUEST,
	EXIT_FASTPATH_EXIT_HANDLED,
};
typedef enum exit_fastpath_completion fastpath_t;

struct x86_emulate_ctxt;
struct x86_exception;
enum x86_intercept;
enum x86_intercept_stage;

#define KVM_NR_DB_REGS	4

#define DR6_BD		(1 << 13)
#define DR6_BS		(1 << 14)
#define DR6_BT		(1 << 15)
#define DR6_RTM		(1 << 16)
#define DR6_FIXED_1	0xfffe0ff0
#define DR6_INIT	0xffff0ff0
#define DR6_VOLATILE	0x0001e00f

#define DR7_BP_EN_MASK	0x000000ff
#define DR7_GE		(1 << 9)
#define DR7_GD		(1 << 13)
#define DR7_FIXED_1	0x00000400
#define DR7_VOLATILE	0xffff2bff

#define PFERR_PRESENT_BIT 0
#define PFERR_WRITE_BIT 1
#define PFERR_USER_BIT 2
#define PFERR_RSVD_BIT 3
#define PFERR_FETCH_BIT 4
#define PFERR_PK_BIT 5
#define PFERR_GUEST_FINAL_BIT 32
#define PFERR_GUEST_PAGE_BIT 33

#define PFERR_PRESENT_MASK (1U << PFERR_PRESENT_BIT)
#define PFERR_WRITE_MASK (1U << PFERR_WRITE_BIT)
#define PFERR_USER_MASK (1U << PFERR_USER_BIT)
#define PFERR_RSVD_MASK (1U << PFERR_RSVD_BIT)
#define PFERR_FETCH_MASK (1U << PFERR_FETCH_BIT)
#define PFERR_PK_MASK (1U << PFERR_PK_BIT)
#define PFERR_GUEST_FINAL_MASK (1ULL << PFERR_GUEST_FINAL_BIT)
#define PFERR_GUEST_PAGE_MASK (1ULL << PFERR_GUEST_PAGE_BIT)

#define PFERR_NESTED_GUEST_PAGE (PFERR_GUEST_PAGE_MASK |	\
				 PFERR_WRITE_MASK |		\
				 PFERR_PRESENT_MASK)

/* apic attention bits */
#define KVM_APIC_CHECK_VAPIC	0
/*
 * The following bit is set with PV-EOI, unset on EOI.
 * We detect PV-EOI changes by guest by comparing
 * this bit with PV-EOI in guest memory.
 * See the implementation in apic_update_pv_eoi.
 */
#define KVM_APIC_PV_EOI_PENDING	1

struct kvm_kernel_irq_routing_entry;

/*
 * the pages used as guest page table on soft mmu are tracked by
 * kvm_memory_slot.arch.gfn_track which is 16 bits, so the role bits used
 * by indirect shadow page can not be more than 15 bits.
 *
 * Currently, we used 14 bits that are @level, @gpte_is_8_bytes, @quadrant, @access,
 * @nxe, @cr0_wp, @smep_andnot_wp and @smap_andnot_wp.
 */
union kvm_mmu_page_role {
	u32 word;
	struct {
		unsigned level:4;
		unsigned gpte_is_8_bytes:1;
		unsigned quadrant:2;
		unsigned direct:1;
		unsigned access:3;
		unsigned invalid:1;
		unsigned nxe:1;
		unsigned cr0_wp:1;
		unsigned smep_andnot_wp:1;
		unsigned smap_andnot_wp:1;
		unsigned ad_disabled:1;
		unsigned guest_mode:1;
		unsigned :6;

		/*
		 * This is left at the top of the word so that
		 * kvm_memslots_for_spte_role can extract it with a
		 * simple shift.  While there is room, give it a whole
		 * byte so it is also faster to load it from memory.
		 */
		unsigned smm:8;
	};
};

union kvm_mmu_extended_role {
/*
 * This structure complements kvm_mmu_page_role caching everything needed for
 * MMU configuration. If nothing in both these structures changed, MMU
 * re-configuration can be skipped. @valid bit is set on first usage so we don't
 * treat all-zero structure as valid data.
 */
	u32 word;
	struct {
		unsigned int valid:1;
		unsigned int execonly:1;
		unsigned int cr0_pg:1;
		unsigned int cr4_pae:1;
		unsigned int cr4_pse:1;
		unsigned int cr4_pke:1;
		unsigned int cr4_smap:1;
		unsigned int cr4_smep:1;
		unsigned int maxphyaddr:6;
	};
};

union kvm_mmu_role {
	u64 as_u64;
	struct {
		union kvm_mmu_page_role base;
		union kvm_mmu_extended_role ext;
	};
};

struct kvm_rmap_head {
	unsigned long val;
};

struct kvm_pio_request {
	unsigned long linear_rip;
	unsigned long count;
	int in;
	int port;
	int size;
};

#define PT64_ROOT_MAX_LEVEL 5

struct rsvd_bits_validate {
	u64 rsvd_bits_mask[2][PT64_ROOT_MAX_LEVEL];
	u64 bad_mt_xwr;
};

struct kvm_mmu_root_info {
	gpa_t pgd;
	hpa_t hpa;
};

#define KVM_MMU_ROOT_INFO_INVALID \
	((struct kvm_mmu_root_info) { .pgd = INVALID_PAGE, .hpa = INVALID_PAGE })

#define KVM_MMU_NUM_PREV_ROOTS 3

struct kvm_mmu_page;

/*
 * x86 supports 4 paging modes (5-level 64-bit, 4-level 64-bit, 3-level 32-bit,
 * and 2-level 32-bit).  The kvm_mmu structure abstracts the details of the
 * current mmu mode.
 */
struct kvm_mmu {
	unsigned long (*get_guest_pgd)(struct kvm_vcpu *vcpu);
	u64 (*get_pdptr)(struct kvm_vcpu *vcpu, int index);
	int (*page_fault)(struct kvm_vcpu *vcpu, gpa_t cr2_or_gpa, u32 err,
			  bool prefault);
	void (*inject_page_fault)(struct kvm_vcpu *vcpu,
				  struct x86_exception *fault);
	gpa_t (*gva_to_gpa)(struct kvm_vcpu *vcpu, gpa_t gva_or_gpa,
			    u32 access, struct x86_exception *exception);
	gpa_t (*translate_gpa)(struct kvm_vcpu *vcpu, gpa_t gpa, u32 access,
			       struct x86_exception *exception);
	int (*sync_page)(struct kvm_vcpu *vcpu,
			 struct kvm_mmu_page *sp);
	void (*invlpg)(struct kvm_vcpu *vcpu, gva_t gva, hpa_t root_hpa);
	void (*update_pte)(struct kvm_vcpu *vcpu, struct kvm_mmu_page *sp,
			   u64 *spte, const void *pte);
	hpa_t root_hpa;
	gpa_t root_pgd;
	union kvm_mmu_role mmu_role;
	u8 root_level;
	u8 shadow_root_level;
	u8 ept_ad;
	bool direct_map;
	struct kvm_mmu_root_info prev_roots[KVM_MMU_NUM_PREV_ROOTS];

	/*
	 * Bitmap; bit set = permission fault
	 * Byte index: page fault error code [4:1]
	 * Bit index: pte permissions in ACC_* format
	 */
	u8 permissions[16];

	/*
	* The pkru_mask indicates if protection key checks are needed.  It
	* consists of 16 domains indexed by page fault error code bits [4:1],
	* with PFEC.RSVD replaced by ACC_USER_MASK from the page tables.
	* Each domain has 2 bits which are ANDed with AD and WD from PKRU.
	*/
	u32 pkru_mask;

	u64 *pae_root;
	u64 *lm_root;

	/*
	 * check zero bits on shadow page table entries, these
	 * bits include not only hardware reserved bits but also
	 * the bits spte never used.
	 */
	struct rsvd_bits_validate shadow_zero_check;

	struct rsvd_bits_validate guest_rsvd_check;

	/* Can have large pages at levels 2..last_nonleaf_level-1. */
	u8 last_nonleaf_level;

	bool nx;

	u64 pdptrs[4]; /* pae */
};

struct kvm_tlb_range {
	u64 start_gfn;
	u64 pages;
};

enum pmc_type {
	KVM_PMC_GP = 0,
	KVM_PMC_FIXED,
};

struct kvm_pmc {
	enum pmc_type type;
	u8 idx;
	u64 counter;
	u64 eventsel;
	struct perf_event *perf_event;
	struct kvm_vcpu *vcpu;
	/*
	 * eventsel value for general purpose counters,
	 * ctrl value for fixed counters.
	 */
	u64 current_config;
};

struct kvm_pmu {
	unsigned nr_arch_gp_counters;
	unsigned nr_arch_fixed_counters;
	unsigned available_event_types;
	u64 fixed_ctr_ctrl;
	u64 global_ctrl;
	u64 global_status;
	u64 global_ovf_ctrl;
	u64 counter_bitmask[2];
	u64 global_ctrl_mask;
	u64 global_ovf_ctrl_mask;
	u64 reserved_bits;
	u8 version;
	struct kvm_pmc gp_counters[INTEL_PMC_MAX_GENERIC];
	struct kvm_pmc fixed_counters[INTEL_PMC_MAX_FIXED];
	struct irq_work irq_work;
	DECLARE_BITMAP(reprogram_pmi, X86_PMC_IDX_MAX);
	DECLARE_BITMAP(all_valid_pmc_idx, X86_PMC_IDX_MAX);
	DECLARE_BITMAP(pmc_in_use, X86_PMC_IDX_MAX);

	/*
	 * The gate to release perf_events not marked in
	 * pmc_in_use only once in a vcpu time slice.
	 */
	bool need_cleanup;

	/*
	 * The total number of programmed perf_events and it helps to avoid
	 * redundant check before cleanup if guest don't use vPMU at all.
	 */
	u8 event_count;
};

struct kvm_pmu_ops;

enum {
	KVM_DEBUGREG_BP_ENABLED = 1,
	KVM_DEBUGREG_WONT_EXIT = 2,
	KVM_DEBUGREG_RELOAD = 4,
};

struct kvm_mtrr_range {
	u64 base;
	u64 mask;
	struct list_head node;
};

struct kvm_mtrr {
	struct kvm_mtrr_range var_ranges[KVM_NR_VAR_MTRR];
	mtrr_type fixed_ranges[KVM_NR_FIXED_MTRR_REGION];
	u64 deftype;

	struct list_head head;
};

/* Hyper-V SynIC timer */
struct kvm_vcpu_hv_stimer {
	struct hrtimer timer;
	int index;
	union hv_stimer_config config;
	u64 count;
	u64 exp_time;
	struct hv_message msg;
	bool msg_pending;
};

/* Hyper-V synthetic interrupt controller (SynIC)*/
struct kvm_vcpu_hv_synic {
	u64 version;
	u64 control;
	u64 msg_page;
	u64 evt_page;
	atomic64_t sint[HV_SYNIC_SINT_COUNT];
	atomic_t sint_to_gsi[HV_SYNIC_SINT_COUNT];
	DECLARE_BITMAP(auto_eoi_bitmap, 256);
	DECLARE_BITMAP(vec_bitmap, 256);
	bool active;
	bool dont_zero_synic_pages;
};

/* Hyper-V per vcpu emulation context */
struct kvm_vcpu_hv {
	u32 vp_index;
	u64 hv_vapic;
	s64 runtime_offset;
	struct kvm_vcpu_hv_synic synic;
	struct kvm_hyperv_exit exit;
	struct kvm_vcpu_hv_stimer stimer[HV_SYNIC_STIMER_COUNT];
	DECLARE_BITMAP(stimer_pending_bitmap, HV_SYNIC_STIMER_COUNT);
	cpumask_t tlb_flush;
};

struct kvm_vcpu_arch {
	/*
	 * rip and regs accesses must go through
	 * kvm_{register,rip}_{read,write} functions.
	 */
	unsigned long regs[NR_VCPU_REGS];
	u32 regs_avail;
	u32 regs_dirty;

	unsigned long cr0;
	unsigned long cr0_guest_owned_bits;
	unsigned long cr2;
	unsigned long cr3;
	unsigned long cr4;
	unsigned long cr4_guest_owned_bits;
	unsigned long cr4_guest_rsvd_bits;
	unsigned long cr8;
	u32 host_pkru;
	u32 pkru;
	u32 hflags;
	u64 efer;
	u64 apic_base;
	struct kvm_lapic *apic;    /* kernel irqchip context */
	bool apicv_active;
	bool load_eoi_exitmap_pending;
	DECLARE_BITMAP(ioapic_handled_vectors, 256);
	unsigned long apic_attention;
	int32_t apic_arb_prio;
	int mp_state;
	u64 ia32_misc_enable_msr;
	u64 smbase;
	u64 smi_count;
	bool tpr_access_reporting;
	bool xsaves_enabled;
	u64 ia32_xss;
	u64 microcode_version;
	u64 arch_capabilities;
	u64 perf_capabilities;

	/*
	 * Paging state of the vcpu
	 *
	 * If the vcpu runs in guest mode with two level paging this still saves
	 * the paging mode of the l1 guest. This context is always used to
	 * handle faults.
	 */
	struct kvm_mmu *mmu;

	/* Non-nested MMU for L1 */
	struct kvm_mmu root_mmu;

	/* L1 MMU when running nested */
	struct kvm_mmu guest_mmu;

	/*
	 * Paging state of an L2 guest (used for nested npt)
	 *
	 * This context will save all necessary information to walk page tables
	 * of an L2 guest. This context is only initialized for page table
	 * walking and not for faulting since we never handle l2 page faults on
	 * the host.
	 */
	struct kvm_mmu nested_mmu;

	/*
	 * Pointer to the mmu context currently used for
	 * gva_to_gpa translations.
	 */
	struct kvm_mmu *walk_mmu;

	struct kvm_mmu_memory_cache mmu_pte_list_desc_cache;
	struct kvm_mmu_memory_cache mmu_shadow_page_cache;
	struct kvm_mmu_memory_cache mmu_gfn_array_cache;
	struct kvm_mmu_memory_cache mmu_page_header_cache;

	/*
	 * QEMU userspace and the guest each have their own FPU state.
	 * In vcpu_run, we switch between the user and guest FPU contexts.
	 * While running a VCPU, the VCPU thread will have the guest FPU
	 * context.
	 *
	 * Note that while the PKRU state lives inside the fpu registers,
	 * it is switched out separately at VMENTER and VMEXIT time. The
	 * "guest_fpu" state here contains the guest FPU context, with the
	 * host PRKU bits.
	 */
	struct fpu *user_fpu;
	struct fpu *guest_fpu;

	u64 xcr0;
	u64 guest_supported_xcr0;

	struct kvm_pio_request pio;
	void *pio_data;
	void *guest_ins_data;

	u8 event_exit_inst_len;

	struct kvm_queued_exception {
		bool pending;
		bool injected;
		bool has_error_code;
		u8 nr;
		u32 error_code;
		unsigned long payload;
		bool has_payload;
		u8 nested_apf;
	} exception;

	struct kvm_queued_interrupt {
		bool injected;
		bool soft;
		u8 nr;
	} interrupt;

	int halt_request; /* real mode on Intel only */

	int cpuid_nent;
	struct kvm_cpuid_entry2 *cpuid_entries;

	unsigned long cr3_lm_rsvd_bits;
	int maxphyaddr;
	int max_tdp_level;

	/* emulate context */

	struct x86_emulate_ctxt *emulate_ctxt;
	bool emulate_regs_need_sync_to_vcpu;
	bool emulate_regs_need_sync_from_vcpu;
	int (*complete_userspace_io)(struct kvm_vcpu *vcpu);

	gpa_t time;
	struct pvclock_vcpu_time_info hv_clock;
	unsigned int hw_tsc_khz;
	struct gfn_to_hva_cache pv_time;
	bool pv_time_enabled;
	/* set guest stopped flag in pvclock flags field */
	bool pvclock_set_guest_stopped_request;

	struct {
		u8 preempted;
		u64 msr_val;
		u64 last_steal;
		struct gfn_to_pfn_cache cache;
	} st;

	u64 l1_tsc_offset;
	u64 tsc_offset;
	u64 last_guest_tsc;
	u64 last_host_tsc;
	u64 tsc_offset_adjustment;
	u64 this_tsc_nsec;
	u64 this_tsc_write;
	u64 this_tsc_generation;
	bool tsc_catchup;
	bool tsc_always_catchup;
	s8 virtual_tsc_shift;
	u32 virtual_tsc_mult;
	u32 virtual_tsc_khz;
	s64 ia32_tsc_adjust_msr;
	u64 msr_ia32_power_ctl;
	u64 tsc_scaling_ratio;

	atomic_t nmi_queued;  /* unprocessed asynchronous NMIs */
	unsigned nmi_pending; /* NMI queued after currently running handler */
	bool nmi_injected;    /* Trying to inject an NMI this entry */
	bool smi_pending;    /* SMI queued after currently running handler */

	struct kvm_mtrr mtrr_state;
	u64 pat;

	unsigned switch_db_regs;
	unsigned long db[KVM_NR_DB_REGS];
	unsigned long dr6;
	unsigned long dr7;
	unsigned long eff_db[KVM_NR_DB_REGS];
	unsigned long guest_debug_dr7;
	u64 msr_platform_info;
	u64 msr_misc_features_enables;

	u64 mcg_cap;
	u64 mcg_status;
	u64 mcg_ctl;
	u64 mcg_ext_ctl;
	u64 *mce_banks;

	/* Cache MMIO info */
	u64 mmio_gva;
	unsigned mmio_access;
	gfn_t mmio_gfn;
	u64 mmio_gen;

	struct kvm_pmu pmu;

	/* used for guest single stepping over the given code position */
	unsigned long singlestep_rip;

	struct kvm_vcpu_hv hyperv;

	cpumask_var_t wbinvd_dirty_mask;

	unsigned long last_retry_eip;
	unsigned long last_retry_addr;

	struct {
		bool halted;
		gfn_t gfns[ASYNC_PF_PER_VCPU];
		struct gfn_to_hva_cache data;
		u64 msr_en_val; /* MSR_KVM_ASYNC_PF_EN */
		u64 msr_int_val; /* MSR_KVM_ASYNC_PF_INT */
		u16 vec;
		u32 id;
		bool send_user_only;
		u32 host_apf_flags;
		unsigned long nested_apf_token;
		bool delivery_as_pf_vmexit;
		bool pageready_pending;
	} apf;

	/* OSVW MSRs (AMD only) */
	struct {
		u64 length;
		u64 status;
	} osvw;

	struct {
		u64 msr_val;
		struct gfn_to_hva_cache data;
	} pv_eoi;

	u64 msr_kvm_poll_control;

	/*
	 * Indicates the guest is trying to write a gfn that contains one or
	 * more of the PTEs used to translate the write itself, i.e. the access
	 * is changing its own translation in the guest page tables.  KVM exits
	 * to userspace if emulation of the faulting instruction fails and this
	 * flag is set, as KVM cannot make forward progress.
	 *
	 * If emulation fails for a write to guest page tables, KVM unprotects
	 * (zaps) the shadow page for the target gfn and resumes the guest to
	 * retry the non-emulatable instruction (on hardware).  Unprotecting the
	 * gfn doesn't allow forward progress for a self-changing access because
	 * doing so also zaps the translation for the gfn, i.e. retrying the
	 * instruction will hit a !PRESENT fault, which results in a new shadow
	 * page and sends KVM back to square one.
	 */
	bool write_fault_to_shadow_pgtable;

	/* set at EPT violation at this point */
	unsigned long exit_qualification;

	/* pv related host specific info */
	struct {
		bool pv_unhalted;
	} pv;

	int pending_ioapic_eoi;
	int pending_external_vector;

	/* be preempted when it's in kernel-mode(cpl=0) */
	bool preempted_in_kernel;

	/* Flush the L1 Data cache for L1TF mitigation on VMENTER */
	bool l1tf_flush_l1d;

	/* Host CPU on which VM-entry was most recently attempted */
	unsigned int last_vmentry_cpu;

	/* AMD MSRC001_0015 Hardware Configuration */
	u64 msr_hwcr;

	/* pv related cpuid info */
	struct {
		/*
		 * value of the eax register in the KVM_CPUID_FEATURES CPUID
		 * leaf.
		 */
		u32 features;

		/*
		 * indicates whether pv emulation should be disabled if features
		 * are not present in the guest's cpuid
		 */
		bool enforce;
	} pv_cpuid;

	/* Protected Guests */
	bool guest_state_protected;
};

struct kvm_lpage_info {
	int disallow_lpage;
};

struct kvm_arch_memory_slot {
	struct kvm_rmap_head *rmap[KVM_NR_PAGE_SIZES];
	struct kvm_lpage_info *lpage_info[KVM_NR_PAGE_SIZES - 1];
	unsigned short *gfn_track[KVM_PAGE_TRACK_MAX];
};

/*
 * We use as the mode the number of bits allocated in the LDR for the
 * logical processor ID.  It happens that these are all powers of two.
 * This makes it is very easy to detect cases where the APICs are
 * configured for multiple modes; in that case, we cannot use the map and
 * hence cannot use kvm_irq_delivery_to_apic_fast either.
 */
#define KVM_APIC_MODE_XAPIC_CLUSTER          4
#define KVM_APIC_MODE_XAPIC_FLAT             8
#define KVM_APIC_MODE_X2APIC                16

struct kvm_apic_map {
	struct rcu_head rcu;
	u8 mode;
	u32 max_apic_id;
	union {
		struct kvm_lapic *xapic_flat_map[8];
		struct kvm_lapic *xapic_cluster_map[16][4];
	};
	struct kvm_lapic *phys_map[];
};

/* Hyper-V synthetic debugger (SynDbg)*/
struct kvm_hv_syndbg {
	struct {
		u64 control;
		u64 status;
		u64 send_page;
		u64 recv_page;
		u64 pending_page;
	} control;
	u64 options;
};

/* Hyper-V emulation context */
struct kvm_hv {
	struct mutex hv_lock;
	u64 hv_guest_os_id;
	u64 hv_hypercall;
	u64 hv_tsc_page;

	/* Hyper-v based guest crash (NT kernel bugcheck) parameters */
	u64 hv_crash_param[HV_X64_MSR_CRASH_PARAMS];
	u64 hv_crash_ctl;

	struct ms_hyperv_tsc_page tsc_ref;

	struct idr conn_to_evt;

	u64 hv_reenlightenment_control;
	u64 hv_tsc_emulation_control;
	u64 hv_tsc_emulation_status;

	/* How many vCPUs have VP index != vCPU index */
	atomic_t num_mismatched_vp_indexes;

	struct hv_partition_assist_pg *hv_pa_pg;
	struct kvm_hv_syndbg hv_syndbg;
};

struct msr_bitmap_range {
	u32 flags;
	u32 nmsrs;
	u32 base;
	unsigned long *bitmap;
};

enum kvm_irqchip_mode {
	KVM_IRQCHIP_NONE,
	KVM_IRQCHIP_KERNEL,       /* created with KVM_CREATE_IRQCHIP */
	KVM_IRQCHIP_SPLIT,        /* created with KVM_CAP_SPLIT_IRQCHIP */
};

#define APICV_INHIBIT_REASON_DISABLE    0
#define APICV_INHIBIT_REASON_HYPERV     1
#define APICV_INHIBIT_REASON_NESTED     2
#define APICV_INHIBIT_REASON_IRQWIN     3
#define APICV_INHIBIT_REASON_PIT_REINJ  4
#define APICV_INHIBIT_REASON_X2APIC	5

struct kvm_arch {
	unsigned long n_used_mmu_pages;
	unsigned long n_requested_mmu_pages;
	unsigned long n_max_mmu_pages;
	unsigned int indirect_shadow_pages;
	u8 mmu_valid_gen;
	struct hlist_head mmu_page_hash[KVM_NUM_MMU_PAGES];
	/*
	 * Hash table of struct kvm_mmu_page.
	 */
	struct list_head active_mmu_pages;
	struct list_head zapped_obsolete_pages;
	struct list_head lpage_disallowed_mmu_pages;
	struct kvm_page_track_notifier_node mmu_sp_tracker;
	struct kvm_page_track_notifier_head track_notifier_head;

	struct list_head assigned_dev_head;
	struct iommu_domain *iommu_domain;
	bool iommu_noncoherent;
#define __KVM_HAVE_ARCH_NONCOHERENT_DMA
	atomic_t noncoherent_dma_count;
#define __KVM_HAVE_ARCH_ASSIGNED_DEVICE
	atomic_t assigned_device_count;
	struct kvm_pic *vpic;
	struct kvm_ioapic *vioapic;
	struct kvm_pit *vpit;
	atomic_t vapics_in_nmi_mode;
	struct mutex apic_map_lock;
	struct kvm_apic_map *apic_map;
	atomic_t apic_map_dirty;

	bool apic_access_page_done;
	unsigned long apicv_inhibit_reasons;

	gpa_t wall_clock;

	bool mwait_in_guest;
	bool hlt_in_guest;
	bool pause_in_guest;
	bool cstate_in_guest;

	unsigned long irq_sources_bitmap;
	s64 kvmclock_offset;
	raw_spinlock_t tsc_write_lock;
	u64 last_tsc_nsec;
	u64 last_tsc_write;
	u32 last_tsc_khz;
	u64 cur_tsc_nsec;
	u64 cur_tsc_write;
	u64 cur_tsc_offset;
	u64 cur_tsc_generation;
	int nr_vcpus_matched_tsc;

	spinlock_t pvclock_gtod_sync_lock;
	bool use_master_clock;
	u64 master_kernel_ns;
	u64 master_cycle_now;
	struct delayed_work kvmclock_update_work;
	struct delayed_work kvmclock_sync_work;

	struct kvm_xen_hvm_config xen_hvm_config;

	/* reads protected by irq_srcu, writes by irq_lock */
	struct hlist_head mask_notifier_list;

	struct kvm_hv hyperv;

	#ifdef CONFIG_KVM_MMU_AUDIT
	int audit_point;
	#endif

	bool backwards_tsc_observed;
	bool boot_vcpu_runs_old_kvmclock;
	u32 bsp_vcpu_id;

	u64 disabled_quirks;

	enum kvm_irqchip_mode irqchip_mode;
	u8 nr_reserved_ioapic_pins;

	bool disabled_lapic_found;

	bool x2apic_format;
	bool x2apic_broadcast_quirk_disabled;

	bool guest_can_read_msr_platform_info;
	bool exception_payload_enabled;

	/* Deflect RDMSR and WRMSR to user space when they trigger a #GP */
	u32 user_space_msr_mask;

	struct {
		u8 count;
		bool default_allow:1;
		struct msr_bitmap_range ranges[16];
	} msr_filter;

	struct kvm_pmu_event_filter *pmu_event_filter;
	struct task_struct *nx_lpage_recovery_thread;

	/*
	 * Whether the TDP MMU is enabled for this VM. This contains a
	 * snapshot of the TDP MMU module parameter from when the VM was
	 * created and remains unchanged for the life of the VM. If this is
	 * true, TDP MMU handler functions will run for various MMU
	 * operations.
	 */
	bool tdp_mmu_enabled;

	/*
	 * List of struct kvmp_mmu_pages being used as roots.
	 * All struct kvm_mmu_pages in the list should have
	 * tdp_mmu_page set.
	 * All struct kvm_mmu_pages in the list should have a positive
	 * root_count except when a thread holds the MMU lock and is removing
	 * an entry from the list.
	 */
	struct list_head tdp_mmu_roots;

	/*
	 * List of struct kvmp_mmu_pages not being used as roots.
	 * All struct kvm_mmu_pages in the list should have
	 * tdp_mmu_page set and a root_count of 0.
	 */
	struct list_head tdp_mmu_pages;
};

struct kvm_vm_stat {
	ulong mmu_shadow_zapped;
	ulong mmu_pte_write;
	ulong mmu_pte_updated;
	ulong mmu_pde_zapped;
	ulong mmu_flooded;
	ulong mmu_recycled;
	ulong mmu_cache_miss;
	ulong mmu_unsync;
	ulong remote_tlb_flush;
	ulong lpages;
	ulong nx_lpage_splits;
	ulong max_mmu_page_hash_collisions;
};

struct kvm_vcpu_stat {
	u64 pf_fixed;
	u64 pf_guest;
	u64 tlb_flush;
	u64 invlpg;

	u64 exits;
	u64 io_exits;
	u64 mmio_exits;
	u64 signal_exits;
	u64 irq_window_exits;
	u64 nmi_window_exits;
	u64 l1d_flush;
	u64 halt_exits;
	u64 halt_successful_poll;
	u64 halt_attempted_poll;
	u64 halt_poll_invalid;
	u64 halt_wakeup;
	u64 request_irq_exits;
	u64 irq_exits;
	u64 host_state_reload;
	u64 fpu_reload;
	u64 insn_emulation;
	u64 insn_emulation_fail;
	u64 hypercalls;
	u64 irq_injections;
	u64 nmi_injections;
	u64 req_event;
	u64 halt_poll_success_ns;
	u64 halt_poll_fail_ns;
};

struct x86_instruction_info;

struct msr_data {
	bool host_initiated;
	u32 index;
	u64 data;
};

struct kvm_lapic_irq {
	u32 vector;
	u16 delivery_mode;
	u16 dest_mode;
	bool level;
	u16 trig_mode;
	u32 shorthand;
	u32 dest_id;
	bool msi_redir_hint;
};

static inline u16 kvm_lapic_irq_dest_mode(bool dest_mode_logical)
{
	return dest_mode_logical ? APIC_DEST_LOGICAL : APIC_DEST_PHYSICAL;
}

struct kvm_x86_ops {
	int (*hardware_enable)(void);
	void (*hardware_disable)(void);
	void (*hardware_unsetup)(void);
	bool (*cpu_has_accelerated_tpr)(void);
	bool (*has_emulated_msr)(struct kvm *kvm, u32 index);
	void (*vcpu_after_set_cpuid)(struct kvm_vcpu *vcpu);

	unsigned int vm_size;
	int (*vm_init)(struct kvm *kvm);
	void (*vm_destroy)(struct kvm *kvm);

	/* Create, but do not attach this VCPU */
	int (*vcpu_create)(struct kvm_vcpu *vcpu);
	void (*vcpu_free)(struct kvm_vcpu *vcpu);
	void (*vcpu_reset)(struct kvm_vcpu *vcpu, bool init_event);

	void (*prepare_guest_switch)(struct kvm_vcpu *vcpu);
	void (*vcpu_load)(struct kvm_vcpu *vcpu, int cpu);
	void (*vcpu_put)(struct kvm_vcpu *vcpu);

	void (*update_exception_bitmap)(struct kvm_vcpu *vcpu);
	int (*get_msr)(struct kvm_vcpu *vcpu, struct msr_data *msr);
	int (*set_msr)(struct kvm_vcpu *vcpu, struct msr_data *msr);
	u64 (*get_segment_base)(struct kvm_vcpu *vcpu, int seg);
	void (*get_segment)(struct kvm_vcpu *vcpu,
			    struct kvm_segment *var, int seg);
	int (*get_cpl)(struct kvm_vcpu *vcpu);
	void (*set_segment)(struct kvm_vcpu *vcpu,
			    struct kvm_segment *var, int seg);
	void (*get_cs_db_l_bits)(struct kvm_vcpu *vcpu, int *db, int *l);
	void (*set_cr0)(struct kvm_vcpu *vcpu, unsigned long cr0);
	bool (*is_valid_cr4)(struct kvm_vcpu *vcpu, unsigned long cr0);
	void (*set_cr4)(struct kvm_vcpu *vcpu, unsigned long cr4);
	int (*set_efer)(struct kvm_vcpu *vcpu, u64 efer);
	void (*get_idt)(struct kvm_vcpu *vcpu, struct desc_ptr *dt);
	void (*set_idt)(struct kvm_vcpu *vcpu, struct desc_ptr *dt);
	void (*get_gdt)(struct kvm_vcpu *vcpu, struct desc_ptr *dt);
	void (*set_gdt)(struct kvm_vcpu *vcpu, struct desc_ptr *dt);
	void (*sync_dirty_debug_regs)(struct kvm_vcpu *vcpu);
	void (*set_dr7)(struct kvm_vcpu *vcpu, unsigned long value);
	void (*cache_reg)(struct kvm_vcpu *vcpu, enum kvm_reg reg);
	unsigned long (*get_rflags)(struct kvm_vcpu *vcpu);
	void (*set_rflags)(struct kvm_vcpu *vcpu, unsigned long rflags);

	void (*tlb_flush_all)(struct kvm_vcpu *vcpu);
	void (*tlb_flush_current)(struct kvm_vcpu *vcpu);
	int  (*tlb_remote_flush)(struct kvm *kvm);
	int  (*tlb_remote_flush_with_range)(struct kvm *kvm,
			struct kvm_tlb_range *range);

	/*
	 * Flush any TLB entries associated with the given GVA.
	 * Does not need to flush GPA->HPA mappings.
	 * Can potentially get non-canonical addresses through INVLPGs, which
	 * the implementation may choose to ignore if appropriate.
	 */
	void (*tlb_flush_gva)(struct kvm_vcpu *vcpu, gva_t addr);

	/*
	 * Flush any TLB entries created by the guest.  Like tlb_flush_gva(),
	 * does not need to flush GPA->HPA mappings.
	 */
	void (*tlb_flush_guest)(struct kvm_vcpu *vcpu);

	enum exit_fastpath_completion (*run)(struct kvm_vcpu *vcpu);
	int (*handle_exit)(struct kvm_vcpu *vcpu,
		enum exit_fastpath_completion exit_fastpath);
	int (*skip_emulated_instruction)(struct kvm_vcpu *vcpu);
	void (*update_emulated_instruction)(struct kvm_vcpu *vcpu);
	void (*set_interrupt_shadow)(struct kvm_vcpu *vcpu, int mask);
	u32 (*get_interrupt_shadow)(struct kvm_vcpu *vcpu);
	void (*patch_hypercall)(struct kvm_vcpu *vcpu,
				unsigned char *hypercall_addr);
	void (*set_irq)(struct kvm_vcpu *vcpu);
	void (*set_nmi)(struct kvm_vcpu *vcpu);
	void (*queue_exception)(struct kvm_vcpu *vcpu);
	void (*cancel_injection)(struct kvm_vcpu *vcpu);
	int (*interrupt_allowed)(struct kvm_vcpu *vcpu, bool for_injection);
	int (*nmi_allowed)(struct kvm_vcpu *vcpu, bool for_injection);
	bool (*get_nmi_mask)(struct kvm_vcpu *vcpu);
	void (*set_nmi_mask)(struct kvm_vcpu *vcpu, bool masked);
	void (*enable_nmi_window)(struct kvm_vcpu *vcpu);
	void (*enable_irq_window)(struct kvm_vcpu *vcpu);
	void (*update_cr8_intercept)(struct kvm_vcpu *vcpu, int tpr, int irr);
	bool (*check_apicv_inhibit_reasons)(ulong bit);
	void (*pre_update_apicv_exec_ctrl)(struct kvm *kvm, bool activate);
	void (*refresh_apicv_exec_ctrl)(struct kvm_vcpu *vcpu);
	void (*hwapic_irr_update)(struct kvm_vcpu *vcpu, int max_irr);
	void (*hwapic_isr_update)(struct kvm_vcpu *vcpu, int isr);
	bool (*guest_apic_has_interrupt)(struct kvm_vcpu *vcpu);
	void (*load_eoi_exitmap)(struct kvm_vcpu *vcpu, u64 *eoi_exit_bitmap);
	void (*set_virtual_apic_mode)(struct kvm_vcpu *vcpu);
	void (*set_apic_access_page_addr)(struct kvm_vcpu *vcpu);
	int (*deliver_posted_interrupt)(struct kvm_vcpu *vcpu, int vector);
	int (*sync_pir_to_irr)(struct kvm_vcpu *vcpu);
	int (*set_tss_addr)(struct kvm *kvm, unsigned int addr);
	int (*set_identity_map_addr)(struct kvm *kvm, u64 ident_addr);
	u64 (*get_mt_mask)(struct kvm_vcpu *vcpu, gfn_t gfn, bool is_mmio);

	void (*load_mmu_pgd)(struct kvm_vcpu *vcpu, unsigned long pgd,
			     int pgd_level);

	bool (*has_wbinvd_exit)(void);

	/* Returns actual tsc_offset set in active VMCS */
	u64 (*write_l1_tsc_offset)(struct kvm_vcpu *vcpu, u64 offset);

	/*
	 * Retrieve somewhat arbitrary exit information.  Intended to be used
	 * only from within tracepoints to avoid VMREADs when tracing is off.
	 */
	void (*get_exit_info)(struct kvm_vcpu *vcpu, u64 *info1, u64 *info2,
			      u32 *exit_int_info, u32 *exit_int_info_err_code);

	int (*check_intercept)(struct kvm_vcpu *vcpu,
			       struct x86_instruction_info *info,
			       enum x86_intercept_stage stage,
			       struct x86_exception *exception);
	void (*handle_exit_irqoff)(struct kvm_vcpu *vcpu);

	void (*request_immediate_exit)(struct kvm_vcpu *vcpu);

	void (*sched_in)(struct kvm_vcpu *kvm, int cpu);

	/*
	 * Arch-specific dirty logging hooks. These hooks are only supposed to
	 * be valid if the specific arch has hardware-accelerated dirty logging
	 * mechanism. Currently only for PML on VMX.
	 *
	 *  - slot_enable_log_dirty:
	 *	called when enabling log dirty mode for the slot.
	 *  - slot_disable_log_dirty:
	 *	called when disabling log dirty mode for the slot.
	 *	also called when slot is created with log dirty disabled.
	 *  - flush_log_dirty:
	 *	called before reporting dirty_bitmap to userspace.
	 *  - enable_log_dirty_pt_masked:
	 *	called when reenabling log dirty for the GFNs in the mask after
	 *	corresponding bits are cleared in slot->dirty_bitmap.
	 */
	void (*slot_enable_log_dirty)(struct kvm *kvm,
				      struct kvm_memory_slot *slot);
	void (*slot_disable_log_dirty)(struct kvm *kvm,
				       struct kvm_memory_slot *slot);
	void (*flush_log_dirty)(struct kvm *kvm);
	void (*enable_log_dirty_pt_masked)(struct kvm *kvm,
					   struct kvm_memory_slot *slot,
					   gfn_t offset, unsigned long mask);
	int (*cpu_dirty_log_size)(void);

	/* pmu operations of sub-arch */
	const struct kvm_pmu_ops *pmu_ops;
	const struct kvm_x86_nested_ops *nested_ops;

	/*
	 * Architecture specific hooks for vCPU blocking due to
	 * HLT instruction.
	 * Returns for .pre_block():
	 *    - 0 means continue to block the vCPU.
	 *    - 1 means we cannot block the vCPU since some event
	 *        happens during this period, such as, 'ON' bit in
	 *        posted-interrupts descriptor is set.
	 */
	int (*pre_block)(struct kvm_vcpu *vcpu);
	void (*post_block)(struct kvm_vcpu *vcpu);

	void (*vcpu_blocking)(struct kvm_vcpu *vcpu);
	void (*vcpu_unblocking)(struct kvm_vcpu *vcpu);

	int (*update_pi_irte)(struct kvm *kvm, unsigned int host_irq,
			      uint32_t guest_irq, bool set);
	void (*apicv_post_state_restore)(struct kvm_vcpu *vcpu);
	bool (*dy_apicv_has_pending_interrupt)(struct kvm_vcpu *vcpu);

	int (*set_hv_timer)(struct kvm_vcpu *vcpu, u64 guest_deadline_tsc,
			    bool *expired);
	void (*cancel_hv_timer)(struct kvm_vcpu *vcpu);

	void (*setup_mce)(struct kvm_vcpu *vcpu);

	int (*smi_allowed)(struct kvm_vcpu *vcpu, bool for_injection);
	int (*pre_enter_smm)(struct kvm_vcpu *vcpu, char *smstate);
	int (*pre_leave_smm)(struct kvm_vcpu *vcpu, const char *smstate);
	void (*enable_smi_window)(struct kvm_vcpu *vcpu);

	int (*mem_enc_op)(struct kvm *kvm, void __user *argp);
	int (*mem_enc_reg_region)(struct kvm *kvm, struct kvm_enc_region *argp);
	int (*mem_enc_unreg_region)(struct kvm *kvm, struct kvm_enc_region *argp);

	int (*get_msr_feature)(struct kvm_msr_entry *entry);

	bool (*can_emulate_instruction)(struct kvm_vcpu *vcpu, void *insn, int insn_len);

	bool (*apic_init_signal_blocked)(struct kvm_vcpu *vcpu);
	int (*enable_direct_tlbflush)(struct kvm_vcpu *vcpu);

	void (*migrate_timers)(struct kvm_vcpu *vcpu);
	void (*msr_filter_changed)(struct kvm_vcpu *vcpu);
	int (*complete_emulated_msr)(struct kvm_vcpu *vcpu, int err);
<<<<<<< HEAD
=======

	void (*vcpu_deliver_sipi_vector)(struct kvm_vcpu *vcpu, u8 vector);
>>>>>>> 6ee1d745
};

struct kvm_x86_nested_ops {
	int (*check_events)(struct kvm_vcpu *vcpu);
	bool (*hv_timer_pending)(struct kvm_vcpu *vcpu);
	int (*get_state)(struct kvm_vcpu *vcpu,
			 struct kvm_nested_state __user *user_kvm_nested_state,
			 unsigned user_data_size);
	int (*set_state)(struct kvm_vcpu *vcpu,
			 struct kvm_nested_state __user *user_kvm_nested_state,
			 struct kvm_nested_state *kvm_state);
	bool (*get_nested_state_pages)(struct kvm_vcpu *vcpu);
	int (*write_log_dirty)(struct kvm_vcpu *vcpu, gpa_t l2_gpa);

	int (*enable_evmcs)(struct kvm_vcpu *vcpu,
			    uint16_t *vmcs_version);
	uint16_t (*get_evmcs_version)(struct kvm_vcpu *vcpu);
};

struct kvm_x86_init_ops {
	int (*cpu_has_kvm_support)(void);
	int (*disabled_by_bios)(void);
	int (*check_processor_compatibility)(void);
	int (*hardware_setup)(void);

	struct kvm_x86_ops *runtime_ops;
};

struct kvm_arch_async_pf {
	u32 token;
	gfn_t gfn;
	unsigned long cr3;
	bool direct_map;
};

extern u64 __read_mostly host_efer;
extern bool __read_mostly allow_smaller_maxphyaddr;
extern struct kvm_x86_ops kvm_x86_ops;

#define __KVM_HAVE_ARCH_VM_ALLOC
static inline struct kvm *kvm_arch_alloc_vm(void)
{
	return __vmalloc(kvm_x86_ops.vm_size, GFP_KERNEL_ACCOUNT | __GFP_ZERO);
}
void kvm_arch_free_vm(struct kvm *kvm);

#define __KVM_HAVE_ARCH_FLUSH_REMOTE_TLB
static inline int kvm_arch_flush_remote_tlb(struct kvm *kvm)
{
	if (kvm_x86_ops.tlb_remote_flush &&
	    !kvm_x86_ops.tlb_remote_flush(kvm))
		return 0;
	else
		return -ENOTSUPP;
}

int kvm_mmu_module_init(void);
void kvm_mmu_module_exit(void);

void kvm_mmu_destroy(struct kvm_vcpu *vcpu);
int kvm_mmu_create(struct kvm_vcpu *vcpu);
void kvm_mmu_init_vm(struct kvm *kvm);
void kvm_mmu_uninit_vm(struct kvm *kvm);
void kvm_mmu_set_mask_ptes(u64 user_mask, u64 accessed_mask,
		u64 dirty_mask, u64 nx_mask, u64 x_mask, u64 p_mask,
		u64 acc_track_mask, u64 me_mask);

void kvm_mmu_reset_context(struct kvm_vcpu *vcpu);
void kvm_mmu_slot_remove_write_access(struct kvm *kvm,
				      struct kvm_memory_slot *memslot,
				      int start_level);
void kvm_mmu_zap_collapsible_sptes(struct kvm *kvm,
				   const struct kvm_memory_slot *memslot);
void kvm_mmu_slot_leaf_clear_dirty(struct kvm *kvm,
				   struct kvm_memory_slot *memslot);
void kvm_mmu_slot_largepage_remove_write_access(struct kvm *kvm,
					struct kvm_memory_slot *memslot);
void kvm_mmu_slot_set_dirty(struct kvm *kvm,
			    struct kvm_memory_slot *memslot);
void kvm_mmu_clear_dirty_pt_masked(struct kvm *kvm,
				   struct kvm_memory_slot *slot,
				   gfn_t gfn_offset, unsigned long mask);
void kvm_mmu_zap_all(struct kvm *kvm);
void kvm_mmu_invalidate_mmio_sptes(struct kvm *kvm, u64 gen);
unsigned long kvm_mmu_calculate_default_mmu_pages(struct kvm *kvm);
void kvm_mmu_change_mmu_pages(struct kvm *kvm, unsigned long kvm_nr_mmu_pages);

int load_pdptrs(struct kvm_vcpu *vcpu, struct kvm_mmu *mmu, unsigned long cr3);
bool pdptrs_changed(struct kvm_vcpu *vcpu);

int emulator_write_phys(struct kvm_vcpu *vcpu, gpa_t gpa,
			  const void *val, int bytes);

struct kvm_irq_mask_notifier {
	void (*func)(struct kvm_irq_mask_notifier *kimn, bool masked);
	int irq;
	struct hlist_node link;
};

void kvm_register_irq_mask_notifier(struct kvm *kvm, int irq,
				    struct kvm_irq_mask_notifier *kimn);
void kvm_unregister_irq_mask_notifier(struct kvm *kvm, int irq,
				      struct kvm_irq_mask_notifier *kimn);
void kvm_fire_mask_notifiers(struct kvm *kvm, unsigned irqchip, unsigned pin,
			     bool mask);

extern bool tdp_enabled;

u64 vcpu_tsc_khz(struct kvm_vcpu *vcpu);

/* control of guest tsc rate supported? */
extern bool kvm_has_tsc_control;
/* maximum supported tsc_khz for guests */
extern u32  kvm_max_guest_tsc_khz;
/* number of bits of the fractional part of the TSC scaling ratio */
extern u8   kvm_tsc_scaling_ratio_frac_bits;
/* maximum allowed value of TSC scaling ratio */
extern u64  kvm_max_tsc_scaling_ratio;
/* 1ull << kvm_tsc_scaling_ratio_frac_bits */
extern u64  kvm_default_tsc_scaling_ratio;

extern u64 kvm_mce_cap_supported;

/*
 * EMULTYPE_NO_DECODE - Set when re-emulating an instruction (after completing
 *			userspace I/O) to indicate that the emulation context
 *			should be resued as is, i.e. skip initialization of
 *			emulation context, instruction fetch and decode.
 *
 * EMULTYPE_TRAP_UD - Set when emulating an intercepted #UD from hardware.
 *		      Indicates that only select instructions (tagged with
 *		      EmulateOnUD) should be emulated (to minimize the emulator
 *		      attack surface).  See also EMULTYPE_TRAP_UD_FORCED.
 *
 * EMULTYPE_SKIP - Set when emulating solely to skip an instruction, i.e. to
 *		   decode the instruction length.  For use *only* by
 *		   kvm_x86_ops.skip_emulated_instruction() implementations.
 *
 * EMULTYPE_ALLOW_RETRY_PF - Set when the emulator should resume the guest to
 *			     retry native execution under certain conditions,
 *			     Can only be set in conjunction with EMULTYPE_PF.
 *
 * EMULTYPE_TRAP_UD_FORCED - Set when emulating an intercepted #UD that was
 *			     triggered by KVM's magic "force emulation" prefix,
 *			     which is opt in via module param (off by default).
 *			     Bypasses EmulateOnUD restriction despite emulating
 *			     due to an intercepted #UD (see EMULTYPE_TRAP_UD).
 *			     Used to test the full emulator from userspace.
 *
 * EMULTYPE_VMWARE_GP - Set when emulating an intercepted #GP for VMware
 *			backdoor emulation, which is opt in via module param.
 *			VMware backoor emulation handles select instructions
 *			and reinjects the #GP for all other cases.
 *
 * EMULTYPE_PF - Set when emulating MMIO by way of an intercepted #PF, in which
 *		 case the CR2/GPA value pass on the stack is valid.
 */
#define EMULTYPE_NO_DECODE	    (1 << 0)
#define EMULTYPE_TRAP_UD	    (1 << 1)
#define EMULTYPE_SKIP		    (1 << 2)
#define EMULTYPE_ALLOW_RETRY_PF	    (1 << 3)
#define EMULTYPE_TRAP_UD_FORCED	    (1 << 4)
#define EMULTYPE_VMWARE_GP	    (1 << 5)
#define EMULTYPE_PF		    (1 << 6)

int kvm_emulate_instruction(struct kvm_vcpu *vcpu, int emulation_type);
int kvm_emulate_instruction_from_buffer(struct kvm_vcpu *vcpu,
					void *insn, int insn_len);

void kvm_enable_efer_bits(u64);
bool kvm_valid_efer(struct kvm_vcpu *vcpu, u64 efer);
int __kvm_get_msr(struct kvm_vcpu *vcpu, u32 index, u64 *data, bool host_initiated);
int kvm_get_msr(struct kvm_vcpu *vcpu, u32 index, u64 *data);
int kvm_set_msr(struct kvm_vcpu *vcpu, u32 index, u64 data);
int kvm_emulate_rdmsr(struct kvm_vcpu *vcpu);
int kvm_emulate_wrmsr(struct kvm_vcpu *vcpu);

int kvm_fast_pio(struct kvm_vcpu *vcpu, int size, unsigned short port, int in);
int kvm_emulate_cpuid(struct kvm_vcpu *vcpu);
int kvm_emulate_halt(struct kvm_vcpu *vcpu);
int kvm_vcpu_halt(struct kvm_vcpu *vcpu);
int kvm_emulate_ap_reset_hold(struct kvm_vcpu *vcpu);
int kvm_emulate_wbinvd(struct kvm_vcpu *vcpu);

void kvm_get_segment(struct kvm_vcpu *vcpu, struct kvm_segment *var, int seg);
int kvm_load_segment_descriptor(struct kvm_vcpu *vcpu, u16 selector, int seg);
void kvm_vcpu_deliver_sipi_vector(struct kvm_vcpu *vcpu, u8 vector);

int kvm_task_switch(struct kvm_vcpu *vcpu, u16 tss_selector, int idt_index,
		    int reason, bool has_error_code, u32 error_code);

void kvm_free_guest_fpu(struct kvm_vcpu *vcpu);

void kvm_post_set_cr0(struct kvm_vcpu *vcpu, unsigned long old_cr0, unsigned long cr0);
void kvm_post_set_cr4(struct kvm_vcpu *vcpu, unsigned long old_cr4, unsigned long cr4);
int kvm_set_cr0(struct kvm_vcpu *vcpu, unsigned long cr0);
int kvm_set_cr3(struct kvm_vcpu *vcpu, unsigned long cr3);
int kvm_set_cr4(struct kvm_vcpu *vcpu, unsigned long cr4);
int kvm_set_cr8(struct kvm_vcpu *vcpu, unsigned long cr8);
int kvm_set_dr(struct kvm_vcpu *vcpu, int dr, unsigned long val);
int kvm_get_dr(struct kvm_vcpu *vcpu, int dr, unsigned long *val);
unsigned long kvm_get_cr8(struct kvm_vcpu *vcpu);
void kvm_lmsw(struct kvm_vcpu *vcpu, unsigned long msw);
void kvm_get_cs_db_l_bits(struct kvm_vcpu *vcpu, int *db, int *l);
int kvm_set_xcr(struct kvm_vcpu *vcpu, u32 index, u64 xcr);

int kvm_get_msr_common(struct kvm_vcpu *vcpu, struct msr_data *msr);
int kvm_set_msr_common(struct kvm_vcpu *vcpu, struct msr_data *msr);

unsigned long kvm_get_rflags(struct kvm_vcpu *vcpu);
void kvm_set_rflags(struct kvm_vcpu *vcpu, unsigned long rflags);
bool kvm_rdpmc(struct kvm_vcpu *vcpu);

void kvm_queue_exception(struct kvm_vcpu *vcpu, unsigned nr);
void kvm_queue_exception_e(struct kvm_vcpu *vcpu, unsigned nr, u32 error_code);
void kvm_queue_exception_p(struct kvm_vcpu *vcpu, unsigned nr, unsigned long payload);
void kvm_requeue_exception(struct kvm_vcpu *vcpu, unsigned nr);
void kvm_requeue_exception_e(struct kvm_vcpu *vcpu, unsigned nr, u32 error_code);
void kvm_inject_page_fault(struct kvm_vcpu *vcpu, struct x86_exception *fault);
bool kvm_inject_emulated_page_fault(struct kvm_vcpu *vcpu,
				    struct x86_exception *fault);
int kvm_read_guest_page_mmu(struct kvm_vcpu *vcpu, struct kvm_mmu *mmu,
			    gfn_t gfn, void *data, int offset, int len,
			    u32 access);
bool kvm_require_cpl(struct kvm_vcpu *vcpu, int required_cpl);
bool kvm_require_dr(struct kvm_vcpu *vcpu, int dr);

static inline int __kvm_irq_line_state(unsigned long *irq_state,
				       int irq_source_id, int level)
{
	/* Logical OR for level trig interrupt */
	if (level)
		__set_bit(irq_source_id, irq_state);
	else
		__clear_bit(irq_source_id, irq_state);

	return !!(*irq_state);
}

#define KVM_MMU_ROOT_CURRENT		BIT(0)
#define KVM_MMU_ROOT_PREVIOUS(i)	BIT(1+i)
#define KVM_MMU_ROOTS_ALL		(~0UL)

int kvm_pic_set_irq(struct kvm_pic *pic, int irq, int irq_source_id, int level);
void kvm_pic_clear_all(struct kvm_pic *pic, int irq_source_id);

void kvm_inject_nmi(struct kvm_vcpu *vcpu);

void kvm_update_dr7(struct kvm_vcpu *vcpu);

int kvm_mmu_unprotect_page(struct kvm *kvm, gfn_t gfn);
int kvm_mmu_unprotect_page_virt(struct kvm_vcpu *vcpu, gva_t gva);
void __kvm_mmu_free_some_pages(struct kvm_vcpu *vcpu);
int kvm_mmu_load(struct kvm_vcpu *vcpu);
void kvm_mmu_unload(struct kvm_vcpu *vcpu);
void kvm_mmu_sync_roots(struct kvm_vcpu *vcpu);
void kvm_mmu_free_roots(struct kvm_vcpu *vcpu, struct kvm_mmu *mmu,
			ulong roots_to_free);
gpa_t translate_nested_gpa(struct kvm_vcpu *vcpu, gpa_t gpa, u32 access,
			   struct x86_exception *exception);
gpa_t kvm_mmu_gva_to_gpa_read(struct kvm_vcpu *vcpu, gva_t gva,
			      struct x86_exception *exception);
gpa_t kvm_mmu_gva_to_gpa_fetch(struct kvm_vcpu *vcpu, gva_t gva,
			       struct x86_exception *exception);
gpa_t kvm_mmu_gva_to_gpa_write(struct kvm_vcpu *vcpu, gva_t gva,
			       struct x86_exception *exception);
gpa_t kvm_mmu_gva_to_gpa_system(struct kvm_vcpu *vcpu, gva_t gva,
				struct x86_exception *exception);

bool kvm_apicv_activated(struct kvm *kvm);
void kvm_apicv_init(struct kvm *kvm, bool enable);
void kvm_vcpu_update_apicv(struct kvm_vcpu *vcpu);
void kvm_request_apicv_update(struct kvm *kvm, bool activate,
			      unsigned long bit);

int kvm_emulate_hypercall(struct kvm_vcpu *vcpu);

int kvm_mmu_page_fault(struct kvm_vcpu *vcpu, gpa_t cr2_or_gpa, u64 error_code,
		       void *insn, int insn_len);
void kvm_mmu_invlpg(struct kvm_vcpu *vcpu, gva_t gva);
void kvm_mmu_invalidate_gva(struct kvm_vcpu *vcpu, struct kvm_mmu *mmu,
			    gva_t gva, hpa_t root_hpa);
void kvm_mmu_invpcid_gva(struct kvm_vcpu *vcpu, gva_t gva, unsigned long pcid);
void kvm_mmu_new_pgd(struct kvm_vcpu *vcpu, gpa_t new_pgd, bool skip_tlb_flush,
		     bool skip_mmu_sync);

void kvm_configure_mmu(bool enable_tdp, int tdp_max_root_level,
		       int tdp_huge_page_level);

static inline u16 kvm_read_ldt(void)
{
	u16 ldt;
	asm("sldt %0" : "=g"(ldt));
	return ldt;
}

static inline void kvm_load_ldt(u16 sel)
{
	asm("lldt %0" : : "rm"(sel));
}

#ifdef CONFIG_X86_64
static inline unsigned long read_msr(unsigned long msr)
{
	u64 value;

	rdmsrl(msr, value);
	return value;
}
#endif

static inline u32 get_rdx_init_val(void)
{
	return 0x600; /* P6 family */
}

static inline void kvm_inject_gp(struct kvm_vcpu *vcpu, u32 error_code)
{
	kvm_queue_exception_e(vcpu, GP_VECTOR, error_code);
}

#define TSS_IOPB_BASE_OFFSET 0x66
#define TSS_BASE_SIZE 0x68
#define TSS_IOPB_SIZE (65536 / 8)
#define TSS_REDIRECTION_SIZE (256 / 8)
#define RMODE_TSS_SIZE							\
	(TSS_BASE_SIZE + TSS_REDIRECTION_SIZE + TSS_IOPB_SIZE + 1)

enum {
	TASK_SWITCH_CALL = 0,
	TASK_SWITCH_IRET = 1,
	TASK_SWITCH_JMP = 2,
	TASK_SWITCH_GATE = 3,
};

#define HF_GIF_MASK		(1 << 0)
#define HF_NMI_MASK		(1 << 3)
#define HF_IRET_MASK		(1 << 4)
#define HF_GUEST_MASK		(1 << 5) /* VCPU is in guest-mode */
#define HF_SMM_MASK		(1 << 6)
#define HF_SMM_INSIDE_NMI_MASK	(1 << 7)

#define __KVM_VCPU_MULTIPLE_ADDRESS_SPACE
#define KVM_ADDRESS_SPACE_NUM 2

#define kvm_arch_vcpu_memslots_id(vcpu) ((vcpu)->arch.hflags & HF_SMM_MASK ? 1 : 0)
#define kvm_memslots_for_spte_role(kvm, role) __kvm_memslots(kvm, (role).smm)

asmlinkage void kvm_spurious_fault(void);

/*
 * Hardware virtualization extension instructions may fault if a
 * reboot turns off virtualization while processes are running.
 * Usually after catching the fault we just panic; during reboot
 * instead the instruction is ignored.
 */
#define __kvm_handle_fault_on_reboot(insn)				\
	"666: \n\t"							\
	insn "\n\t"							\
	"jmp	668f \n\t"						\
	"667: \n\t"							\
	"1: \n\t"							\
	".pushsection .discard.instr_begin \n\t"			\
	".long 1b - . \n\t"						\
	".popsection \n\t"						\
	"call	kvm_spurious_fault \n\t"				\
	"1: \n\t"							\
	".pushsection .discard.instr_end \n\t"				\
	".long 1b - . \n\t"						\
	".popsection \n\t"						\
	"668: \n\t"							\
	_ASM_EXTABLE(666b, 667b)

#define KVM_ARCH_WANT_MMU_NOTIFIER
int kvm_unmap_hva_range(struct kvm *kvm, unsigned long start, unsigned long end,
			unsigned flags);
int kvm_age_hva(struct kvm *kvm, unsigned long start, unsigned long end);
int kvm_test_age_hva(struct kvm *kvm, unsigned long hva);
int kvm_set_spte_hva(struct kvm *kvm, unsigned long hva, pte_t pte);
int kvm_cpu_has_injectable_intr(struct kvm_vcpu *v);
int kvm_cpu_has_interrupt(struct kvm_vcpu *vcpu);
int kvm_cpu_has_extint(struct kvm_vcpu *v);
int kvm_arch_interrupt_allowed(struct kvm_vcpu *vcpu);
int kvm_cpu_get_interrupt(struct kvm_vcpu *v);
void kvm_vcpu_reset(struct kvm_vcpu *vcpu, bool init_event);
void kvm_vcpu_reload_apic_access_page(struct kvm_vcpu *vcpu);

int kvm_pv_send_ipi(struct kvm *kvm, unsigned long ipi_bitmap_low,
		    unsigned long ipi_bitmap_high, u32 min,
		    unsigned long icr, int op_64_bit);

void kvm_define_user_return_msr(unsigned index, u32 msr);
int kvm_set_user_return_msr(unsigned index, u64 val, u64 mask);

u64 kvm_scale_tsc(struct kvm_vcpu *vcpu, u64 tsc);
u64 kvm_read_l1_tsc(struct kvm_vcpu *vcpu, u64 host_tsc);

unsigned long kvm_get_linear_rip(struct kvm_vcpu *vcpu);
bool kvm_is_linear_rip(struct kvm_vcpu *vcpu, unsigned long linear_rip);

void kvm_make_mclock_inprogress_request(struct kvm *kvm);
void kvm_make_scan_ioapic_request(struct kvm *kvm);
void kvm_make_scan_ioapic_request_mask(struct kvm *kvm,
				       unsigned long *vcpu_bitmap);

bool kvm_arch_async_page_not_present(struct kvm_vcpu *vcpu,
				     struct kvm_async_pf *work);
void kvm_arch_async_page_present(struct kvm_vcpu *vcpu,
				 struct kvm_async_pf *work);
void kvm_arch_async_page_ready(struct kvm_vcpu *vcpu,
			       struct kvm_async_pf *work);
void kvm_arch_async_page_present_queued(struct kvm_vcpu *vcpu);
bool kvm_arch_can_dequeue_async_page_present(struct kvm_vcpu *vcpu);
extern bool kvm_find_async_pf_gfn(struct kvm_vcpu *vcpu, gfn_t gfn);

int kvm_skip_emulated_instruction(struct kvm_vcpu *vcpu);
int kvm_complete_insn_gp(struct kvm_vcpu *vcpu, int err);
void __kvm_request_immediate_exit(struct kvm_vcpu *vcpu);

int kvm_is_in_guest(void);

void __user *__x86_set_memory_region(struct kvm *kvm, int id, gpa_t gpa,
				     u32 size);
bool kvm_vcpu_is_reset_bsp(struct kvm_vcpu *vcpu);
bool kvm_vcpu_is_bsp(struct kvm_vcpu *vcpu);

bool kvm_intr_is_single_vcpu(struct kvm *kvm, struct kvm_lapic_irq *irq,
			     struct kvm_vcpu **dest_vcpu);

void kvm_set_msi_irq(struct kvm *kvm, struct kvm_kernel_irq_routing_entry *e,
		     struct kvm_lapic_irq *irq);

static inline bool kvm_irq_is_postable(struct kvm_lapic_irq *irq)
{
	/* We can only post Fixed and LowPrio IRQs */
	return (irq->delivery_mode == APIC_DM_FIXED ||
		irq->delivery_mode == APIC_DM_LOWEST);
}

static inline void kvm_arch_vcpu_blocking(struct kvm_vcpu *vcpu)
{
	if (kvm_x86_ops.vcpu_blocking)
		kvm_x86_ops.vcpu_blocking(vcpu);
}

static inline void kvm_arch_vcpu_unblocking(struct kvm_vcpu *vcpu)
{
	if (kvm_x86_ops.vcpu_unblocking)
		kvm_x86_ops.vcpu_unblocking(vcpu);
}

static inline void kvm_arch_vcpu_block_finish(struct kvm_vcpu *vcpu) {}

static inline int kvm_cpu_get_apicid(int mps_cpu)
{
#ifdef CONFIG_X86_LOCAL_APIC
	return default_cpu_present_to_apicid(mps_cpu);
#else
	WARN_ON_ONCE(1);
	return BAD_APICID;
#endif
}

#define put_smstate(type, buf, offset, val)                      \
	*(type *)((buf) + (offset) - 0x7e00) = val

#define GET_SMSTATE(type, buf, offset)		\
	(*(type *)((buf) + (offset) - 0x7e00))

int kvm_cpu_dirty_log_size(void);

#endif /* _ASM_X86_KVM_HOST_H */<|MERGE_RESOLUTION|>--- conflicted
+++ resolved
@@ -1299,11 +1299,8 @@
 	void (*migrate_timers)(struct kvm_vcpu *vcpu);
 	void (*msr_filter_changed)(struct kvm_vcpu *vcpu);
 	int (*complete_emulated_msr)(struct kvm_vcpu *vcpu, int err);
-<<<<<<< HEAD
-=======
 
 	void (*vcpu_deliver_sipi_vector)(struct kvm_vcpu *vcpu, u8 vector);
->>>>>>> 6ee1d745
 };
 
 struct kvm_x86_nested_ops {
